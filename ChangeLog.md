<<<<<<< HEAD
﻿* Azure SQL Database: new cmdlets for managing database threat detection policies:
  * Get-AzureRmSqlDatabaseThreatDetectionPolicy
  * Set-AzureRmSqlDatabaseThreatDetectionPolicy

=======
## 2015.11.05 version 1.0
* Azure Compute
  * AzureRmVM cmdlet bug fixes
  * Fixes for DSC Extension cmdlets
* Azure DataLake
  * First release of Azure DataLake Store and Azure DataLake Analytics cmdlets
* Azure Network
  * Fixes to ExpressRoute cmdlets in Azure Resource Manager
  * Changes to BGP cmdlets
* Azure Notification Hubs
  * First release of Azure Notification Hubs cmdlets
* Azure Profile
  * Enable Certificate login for AD Applications
  * Get-AzureRmSubscription, Set-AzureRmContext search all tenants by default when no tenant is specified
>>>>>>> 336ce8bc
* Azure Redis Cache
  * Set-AzureRedisCache - Premium and vNet support for redis cache
  * New-AzureRedisCache - Premium and vNet support for redis cache
* Azure Resource Manager
  * Automatic RP Registration
  * Updates for Find-Resource, Authorization cmdlets, and AzureAD cmdlets
* Azure Sql
  * Changes to Data Masking cmdlets
* Azure Storage
  * Added support for storage file and usage metrics in Azure Resource Manager cmdlets
* Azure Websites
  * New and rewritten cmdlets for Azure Web Application management
  
## 2015.10.09 version 1.0 preview
* Azure Resource Manager Management Cmdlets
  * New-AzureRmResourceGroup - Removed the template deployment parameters from this cmdlet. Template deployment will now be 
  handled only through the New-AzureRmResourceGroupDeployment
  * Get-AzureRmResource - Will query directly against the Resource Provider. Removed parameters for tags from here. New cmdlets added for querying against the cache as listed below.
  * Get-AzureRmResourceGroup - Removed parameters for finding resources through tags. New cmdlet added for handling this   
  functionality as mentioned below.
  * Find-AzureRmResource - Query against the cache. 
  * Find-AzureRmResourceGroup - Tag parameter added for querying resource group containing specific tags.
  * Test-AzureResource - Cmdlet removed. Will be adding a better and reliable way to achieve this scenario which will be guaranteed to work against all Resource providers.
  * Test-AzureResourceGroup - Cmdlet removed. Will be adding a better and reliable way to achieve this scenario.
  * Get-AzureRmResourceProvider - This cmdlet has been renamed. Earlier it was called Get-AzureProvider. We have changed the output to include locations. Now you can use this to find out which providers and types are available for certain location.
  * Cmdlets added for policy
    * New-AzureRmPolicyDefinition, Get-AzureRmPolicyDefinition, Set-AzureRMPolicyDefinition, Remove-AzureRmPolicyDefinition
    * New-AzureRmPolicyAssignment, Get-AzureRmPolicyAssignment, Set-AzureRmPolicyAssignment, Remove-AzureRmPolicyAssignment
  * Consolidated Log cmdlets
    * Removed Get-AzureResourceLog, Get-AzureResourceGroupLog, Get-AzureProviderLog
    * Added new cmdlet Get-AzureLog which you can use to obtain logs at different scopes like resource group, resource, provider.
  * Removed Get-AzureLocation - the functionality is now provided through the Get-AzureRmResourceProvider
  
## 2015.09.03 version 0.9.8
* Azure Redis Cache cmdlets 
  * New-AzureRMRedisCache - 'RedisVersion' parameter is deprecated.
* Azure Compute (ARM) Cmdlets
  * Added -Launch parameter for Get-AzureRemoteDesktopFile cmdlet
  * Added Id parameter for VM cmdlets to support piping scenario without ResourceGroupName parameter
  * Added Set-AzureVMDataDisk cmdlet
  * Added Add-AzureVhd cmdlet
  * Changed the output format of Get image cmdlets as a table
  * Fixed Set-AzureVMAccessExtension cmdlet
* Azure Compute (Service Management) cmdlets
  * Exposed ComputeImageConfig in Get-AzurePlatformVMImage cmdlet
  * Fixed Publish-AzurePlatformExtension and Set-AzurePlatformExtension cmdlets
* Azure Backup - added the following cmdlets
  * Backup-AzureRMBackupItem
  * Register-AzureRMBackupContainer
  * Disable-AzureRMBackupProtection
  * Enable-AzureRMBackupProtection
  * Get-AzureRMBackupItem
  * Get-AzureRMBackupJob
  * Get-AzureRMBackupJobDetails
  * Stop-AzureRMBackupJob
  * Wait-AzureRMBackupJob
  * Get-AzureRMBackupProtectionPolicy
  * New-AzureRMBackupProtectionPolicy
  * New-AzureRMBackupRetentionPolicyObject
  * Remove-AzureRMBackupProtectionPolicy
  * Set-AzureRMBackupProtectionPolicy
  * Get-AzureRMBackupRecoveryPoint
  * Restore-AzureRMBackupItem
* Azure Batch - added the following cmdlets
  * Enable-AzureBatchJob
  * Disable-AzureBatchJob
  * Enable-AzureBatchJobSchedule
  * Disable-AzureBatchJobSchedule
  * Stop-AzureBatchJob
  * Stop-AzureBatchJobSchedule
  * Stop-AzureBatchTask
* Azure Data Factory
  * Update SDK reference to 3.0.0 to use API version 2015-09-01
    * Imposes message size limits for all authoring types. Pipelines must be 200 KB or less in size and all others must be 30 KB or less. 
    * TeradataLinkedService no longer accepts the obsolete properties "database" and "schema". 
    * Obsolete copy-related properties are no longer returned from the service. 
* Azure Sql (ARM) Cmdlets - added the following cmdlets
  * Get-AzureSqlServerActiveDirectoryAdministrator
  * Set-AzureSqlServerActiveDirectoryAdministrator
  * Remove-AzureSqlServerActiveDirectoryAdministrator
* SQL Server VM cmdlets (ARM)
  * New-AzureVMSqlServerAutoPatchingConfig
  * New-AzureVMSqlServerAutoBackupConfig
  * Set-AzureVMSqlServerExtension
  * Get-AzureVMSqlServerExtension
  * Remove-AzureVMSqlServerExtension
* Azure SQL Database Index Recommendation Cmdlets
  * Get-AzureSqlDatabaseIndexRecommendations
  * Start-AzureSqlDatabaseExecuteIndexRecommendation
  * Stop-AzureSqlDatabaseExecuteIndexRecommendation
* Azure SQL Database and Server Upgrade Hints Cmdlets
  * Get-AzureSqlDatabaseUpgradeHint
  * Get-AzureSqlServerUpgradeHint
	
## 2015.08.17 version 0.9.7
* Azure Profile cmdlets
  * New-AzureProfile
    * Added parameter set for empty profile
    * Fixed issues with AAD aithentication when constructing profile
    * Enabled passing results of Add-AzureEnvironment to New-AzureProfile -Environment parameter
* Azure ResourceManager cmdlets
  * New-AzureResourceGroupDeployment: Added Mode (deployment mode) and Force parameters 
  * Get-AzureProviderOperation: API changes to improve performance
* Azure Compute (ARM) Cmdlets
  * Fixes for Set-AzureDeployment with -ExtensionConfiguration
  * Fixes for Set-AzureVMCustomExtension cmdlets
  * Deprecated cmdlets Get-AzureVMImageDetail and Get-AzureVMExtentionImageDetail
* Azure Compute (Service Management) cmdlets
  * Publish-AzureVMDSCConfiguration: Added additional configuration parameters
* Azure Network (ARM) cmdlets
  * Added help for Route Table cmdlets
* Azure Storage cmdlets
  * Added support for downloading, uploading, and copying append blob
  * Added support for asynchronous copying to and from cloud file
  * Added azure service CORS management
* Azure Sql (ARM) Cmdlets
  * Fixed issues with ElascitPool cmdlets
* AzureBatch cmdlets
  * Added Batch autoscale cmdlets Enable-AzureBatchAutoScale, Disable-AzureBatchAutoScale
* RemoteApp cmdlets
  * Added Restart-AzureRemoteAppVm cmdlet
* Azure HDInsight cmdlets
  * Added cmdlet help

## 2015.08.07 version 0.9.6
* Azure Batch cmdlets
    * Cmdlets updated to use the general availability API. See http://blogs.technet.com/b/windowshpc/archive/2015/07/10/what-39-s-new-in-azure-batch-july-release-general-availability.aspx
    * Breaking changes to cmdlets resulting from API update:
        * Workitems have been removed. 
            * If you were adding all tasks to a single job, use the New-AzureBatchJob cmdlet to directly create your job.
            * If you were managing workitems with a recurring schedule defined, use the AzureBatchJobSchedule cmdlets instead.
        * If you were using the AzureBatchVM cmdlets, use the AzureBatchComputeNode cmdlets instead.
        * The AzureBatchTaskFile and AzureBatchVMFile cmdlets have been consolidated into the AzureBatchNodeFile cmdlets.
        * The Name property on most entities has been replaced by an Id property.
* Azure Network
    * Cert and SET cmdlet bugfix
* Azure Compute
    * Update VMAcces extension to use Json configs.
    * Fix Publish Extension cmdlets.
    * Update CustomScript cmdlet for SAS Uri.
    * Update help file.
* Azure Data Factory
    * Rename Table to Dataset.
* Azure SQL
    * changed the structure of the security namespace to align to the rest of the namespaces in the Azure SQL namespace.
    * Added Schema to data masking rule.
    * Updated underlying sql nuget version.
    * Add the parameter for elastic pool in Start-AzureSqlServerUpgrade.
    * Return the schedule time of the upgrade (in case of forced upgrade) to customer in Get-AzureSqlServerUpgrade.
* Azure Hdinsight Resoruce Management cmdlets
* Azure Site Recovery
    * Add Valult, Server, Protection Container, protection Entity, Protection Profile, Job cmdlets.
* Azure Stream Analytics 
    * Use Stream Analytics SDK reference to 1.6.0 version.
* Azure Backup
    * Get-AzureBackupContainer cmdlet
    * Enable-AzureBackupContainerReregistration cmdlet
    * Unregister-AzureBackupContainer cmdlet
* Azure UsageAggregates cmdlet

## 2015.07.17 version 0.9.5
* Azure SQL cmdlets
  * Allowing to use of Storage V2 accounts in Auditing policies
* Azure RedisCache cmdlets 
  * Set-AzureRedisCache - Bug fix done in management API that fixes bug here as well, Make return type public
  * New-AzureRedisCache - Make return type public
  * Get-AzureRedisCache - Make return type public
  * Azure Network Resource Provider cmdlets
  * Added Application Gateway cmdlets
    * New-AzureApplicationGateway
    * Start-AzureApplicationGateway
    * Stop-AzureApplicationGateway
    * SetAzureApplicationGateway
    * GetAzureApplicationGateway
    * RemoveAzureApplicationGateway
  * Added Application Gateway Backend Address Pool cmdlets
    * New-AzureApplicationGatewayBackendAddressPool
    * Add-AzureApplicationGatewayBackendAddressPool
    * Set-AzureApplicationGatewayBackendAddressPool
    * Get-AzureApplicationGatewayBackendAddressPool
    * Remove-AzureApplicationGatewayBackendAddressPool
  * Added Application Gateway Backend HTTP Settings cmdlets
    * New-AzureApplicationGatewayBackendHttpSettings
    * Add-AzureApplicationGatewayBackendHttpSettings
    * Set-AzureApplicationGatewayBackendHttpSettings
    * Get-AzureApplicationGatewayBackendHttpSettings
    * Remove-AzureApplicationGatewayBackendHttpSettings
  * Added Application Gateway Frontend IP Configuration cmdlets
    * New-AzureApplicationGatewayFrontendIPConfiguration
    * Add-AzureApplicationGatewayFrontendIPConfiguration
    * Set-AzureApplicationGatewayFrontendIPConfiguration
    * Get-AzureApplicationGatewayFrontendIPConfiguration
    * Remove-AzureApplicationGatewayFrontendIPConfiguration
  * Added Application Gateway Frontend Port cmdlets
    * New-AzureApplicationGatewayFrontendPort
    * Add-AzureApplicationGatewayFrontendPort
    * Set-AzureApplicationGatewayFrontendPort
    * Get-AzureApplicationGatewayFrontendPort
    * Remove-AzureApplicationGatewayFrontendPort
  * Added Application Gateway IP Configuration cmdlets
    * New-AzureApplicationGatewayGatewayIPConfiguration
    * Add-AzureApplicationGatewayGatewayIPConfiguration
    * Set-AzureApplicationGatewayGatewayIPConfiguration
    * Get-AzureApplicationGatewayGatewayIPConfiguration
    * Remove-AzureApplicationGatewayGatewayIPConfiguration
  * Added Application Gateway HTTP Listener cmdlets
    * New-AzureApplicationGatewayHttpListener
    * Add-AzureApplicationGatewayHttpListener
    * Set-AzureApplicationGatewayHttpListener
    * Get-AzureApplicationGatewayHttpListener
    * Remove-AzureApplicationGatewayHttpListener
  * Added Application Gateway Request Routing Rule cmdlets
    * New-AzureApplicationGatewayRequestRoutingRule
    * Add-AzureApplicationGatewayRequestRoutingRule
    * Set-AzureApplicationGatewayRequestRoutingRule
    * Get-AzureApplicationGatewayRequestRoutingRule
    * Remove-AzureApplicationGatewayRequestRoutingRule
  * Added Application Gateway SKU cmdlets
    * New-AzureApplicationGatewaySku
    * Set-AzureApplicationGatewaySku
    * Get-AzureApplicationGatewaySku
  * Added Application Gateway SSL Certificate cmdlets
    * New-AzureApplicationGatewaySslCertificate
    * Add-AzureApplicationGatewaySslCertificate
    * Set-AzureApplicationGatewaySslCertificate
    * Get-AzureApplicationGatewaySslCertificate
    * Remove-AzureApplicationGatewaySslCertificate
  * Fixed minor bugs AzureLoadbalancer 
  * Renamed Get-AzureCheckDnsAvailablity to Test-AzureDnsAvailability
  * Added cmdlets to RouteTables and Routes
    * New-AzureRouteTable
    * Get-AzureRouteTable
    * Set-AzureRouteTable
    * Remove-AzureRouteTable
    * New-AzureRouteConfig
    * Add-AzureRouteConfig
    * Set-AzureRouteConfig
    * Get-AzureRouteConfig
    * Remove-AzureRouteConfig
* Azure Network cmdlets
  * Reserved IP cmdlets (New-AzureReservedIP, Get-AzureReservedIP, Set-AzureReservedIPAssociation, Remove-AzureReservedIPAssociation) fixed to support -VirtualIPName parameter
  * Multivip Cmdlets (Add-AzureVirtualIP, Remove-AzureVirtualIP) fixed to support -VirtualIPName parameter
* Azure Backup cmdlets
  *Added New-AzureBackupVault cmdlets
  *Added Get-AzureBackupVault cmdlets
  *Added Set-AzureBackupVault cmdlets
  *Added Remove-AzureBackupVault cmdlets
  *Added Get-AzureBackupVaultCredential cmdlets
* Azure Resource Manager cmdlets
  * Fixed formatting of output for Get-UsageAggregates
  * Fixed executing Get-UsageAggregates when first cmdlet being called.
* Added TrafficManager cmdlets
  * Enable-AzureTrafficManagerProfile
  * Disable-AzureTrafficManagerProfile
  * New-AzureTrafficManagerEndpoint
  * Get-AzureTrafficManagerEndpoint
  * Set-AzureTrafficManagerEndpoint
  * Remove-AzureTrafficManagerEndpoint
  * Enable-AzureTrafficManagerEndpoint
  * Disable-AzureTrafficManagerEndpoint
* Upgraded TrafficManager cmdlets
  * Get-AzureTrafficManagerProfile
    * Name is now optional (it will list all profiles in resource group)
    * Resource group is now optional (it will list all profiles in subscription)
* Azure Data Factory cmdlets
    * Upgraded management library to 1.0.0 with breaking JSON format change.
    * Updated list operation paging support in cmdlets.

## 2015.06.26 version 0.9.4
* Azure Compute cmdlets
    * Warning message for deprecation Name parameter in New-AzureVM. The guidance is to use –Name parameter in New-AzureVMConfig cmdlet.
    * Save-AzureVMImgage has new paramter -Path to save the JSON template returned from the server.
    * Add-AzureVMNetworkInterface has new paramter -NetworkInterface which accepts a list of NIC object returned by Get-AzureNetworkInterface cmdlet. 
    * Deprecated “-Name” parameter in Set-AzureVMSourceImage. The guidance is to use the Pub, Offer, SKU, Version method to specify the VM Images for the VM.
    * Fixed the formatting of the output of VM Image cmdlets.
    * Fixed issues in New/Set-AzureDeployment & other service extension related cmdlets.
* Azure Batch cmdlets
    * Added Start-AzureBatchPoolResize
    * Added Stop-AzureBatchPoolResize
* Azure Key Vault cmdlets
    * Updated Key Vault package versions
    * Fixed bugs related to secrets
* Azure Network Resource Provider cmdlets
    * New-AzureLocalNetworkGateway parameter name change
    * Reset-AzureLocalNetworkGateway renamed to Set-AzureLocalNetworkGateway, added new parameter
    * VirtualNetworkGateway parameter changes
        * New-AzureVirtualNetworkGateway parameter changes
        * Removed command Resize-AzureVirtualNetworkGateway
        * Reset-AzureVirtualNetworkGatewayConnection renamed to Set-AzureVirtualNetworkGatewayConnection8
* Azure Storage changes
    * Fix the bug on aliases Get-AzureStorageContainerAcl, Start-CopyAzureStorageBlob and Stop-CopyAzureStorageBlob
* Azure RedisCache cmdlets 
    * Set-AzureRedisCache - Added support for scaling, using RedisConfiguration instead of MaxMemoryPolicy #513
    * New-AzureRedisCache - Using RedisConfiguration instead of MaxMemoryPolicy #513
* Azure Resource Manager cmdlets
    * Added Get-UsageAggregates
    * Added Get-AzureProviderOperation cmdlet
    * Added Test-AzureResourceGroup and Test-AzureResource cmdlets
    * Refactored Resource Lock cmdlets
    * Removed unnecessary code when getting a resource
* Azure SQL Database
    * Added cmdlets for pause/resume functionality and retrieving restore points for restoring backups:
        * Suspend-AzureSqlDatabase
        * Resume-AzureSqlDatabase
        * Get-AzureSqlDatabaseRestorePoints
    * Changed cmdlets:
        * New-AzureSqlDatabase - Can now create Azure Sql Data Warehouse databases

## 2015.06.05 version 0.9.3
* Fixed bug in Websites cmdlets related to slots #454
* Fix bug in Set-AzureResource cmdlet #456
* Fix for new azure resource of Microsoft.Storage #457

## 2015.05.29 version 0.9.2
* Deprecated Switch-AzureMode
* Profile
    * Fixed bug in Get-AzureSubscription and Select-AzureSubscription cmdlets 
* Added Automation cmdlets
    * Get-AzureAutomationWebhook
    * New-AzureAutomationWebhook
    * Remove-AzureAutomationWebhook
    * Set-AzureAutomationWebhook    
* Azure Compute
    * Get-AzureVMImage and Get-AzureVMImageDetail are combined (Get-AzureVMImageDetail gives a warning message for future deprecation)
    * Get-AzureVMExtensionImage and Get-AzureVMExtensionImageDetail are combined (Get-AzureVMExtensionImageDetail gives a warning message for future deprecation)
    * Tags are added in VM resources
    * Get-AzureVM now gets resource group name from piping
    * -All switch is removed from Get-AzureVM
    * Get-AzureVM -Status output is updated
    * -Force parameter is added for Remove-AzureAvailabilitySet
    * Outputs of New-AzureAvailabilitySet, Get-AzureAvailabilitySet, and Remove-AzureAvailabilitySet are updated
* Azure Key Vault 
    * Update Set-AzureKeyVaultAccessPolicy and Remove-AzureKeyVaultAccessPolicy cmdlets
    * Fixed bugs  
* Azure Data Factories
    * Base cmdlet type switch to use Profile
    * New-AzureDataFactoryEncryptedValue cmdlet supporting M data sources
* Azure Resource Manager 
    * Fixed bug in Move-AzureResource cmdlet
    * Fixed bug in Set-AzureResource cmdlet

## 2015.05.04 version 0.9.1
* Azure SQL Database: new support for configuring audit retention.
* Azure Automation
    * Added Automation cmdlets support in AzureResourceManager mode
      * Export-AzureAutomationDscConfiguration
      * Export-AzureAutomationDscNodeReportContent
      * Get-AzureAutomationAccount
      * Get-AzureAutomationDscCompilationJob
      * Get-AzureAutomationDscCompilationJobOutput
      * Get-AzureAutomationDscConfiguration
      * Get-AzureAutomationDscNode
      * Get-AzureAutomationDscNodeConfiguration
      * Get-AzureAutomationDscNodeReport
      * Get-AzureAutomationDscOnboardingMetaconfig
      * Get-AzureAutomationModule
      * Get-AzureAutomationRegistrationInfo
      * Import-AzureAutomationDscConfiguration
      * New-AzureAutomationAccount
      * New-AzureAutomationKey
      * New-AzureAutomationModule
      * Register-AzureAutomationDscNode
      * Remove-AzureAutomationAccount
      * Remove-AzureAutomationModule
      * Set-AzureAutomationAccount
      * Set-AzureAutomationDscNode
      * Set-AzureAutomationModule
      * Start-AzureAutomationDscCompilationJob
      * Unregister-AzureAutomationDscNode
* Azure Key Vault 
    * Added new cmdlets for key vault management in AzureResourceManager mode
      * New-AzureKeyVault
      * Get-AzureKeyVault
      * Remove-AzureKeyVault
      * Set-AzureKeyVaultAccessPolicy
      * Remove-AzureKeyVaultAccessPolicy
    * Added new cmdlet for secret management in AzureResourceManager mode
      * Set-AzureKeyVaultSecretAttribute

## 2015.04.29 version 0.9.0
* Azure Compute
    * Added Compute cmdlets support in AzureResourceManager mode
      * Add-AzureVMSshPublicKey
      * Add-AzureVMSecret
      * Add-AzureVMNetworkInterface
      * Add-AzureVMDataDisk
      * Add-AzureVMAdditionalUnattendContent
      * Get-AzureVM
      * Get-AzureVMUsage
      * Get-AzureVMSize
      * Get-AzureVMImageSku
      * Get-AzureVMImagePublisher
      * Get-AzureVMImageOffer
      * Get-AzureVMImageDetail
      * Get-AzureVMImage
      * Get-AzureVMExtensionImageType
      * Get-AzureVMExtensionImageDetail
      * Get-AzureVMExtensionImage
      * Get-AzureVMExtension
      * Get-AzureVMCustomScriptExtension
      * Get-AzureVMAccessExtension
      * Get-AzureVMImagePublisher
      * Get-AzureVMImageOffer
      * Get-AzureVMImageDetail
      * Get-AzureVMImage
      * Get-AzureVMExtensionImageType
      * Get-AzureVMExtensionImageDetail
      * Get-AzureVMExtensionImage
      * Get-AzureVMExtension
      * Get-AzureVMCustomScriptExtension
      * Get-AzureVMAccessExtension
      * New-AzureVM
      * New-AzureVMConfig
      * Update-AzureVM
      * Stop-AzureVM
      * Start-AzureVM
      * Set-AzureVMSourceImage
      * Set-AzureVMOSDisk
      * Set-AzureVMOperatingSystem
      * Set-AzureVMExtension
      * Set-AzureVMCustomScriptExtension
      * Set-AzureVMAccessExtension
      * Set-AzureVM
      * Save-AzureVMImage
      * Restart-AzureVM
      * Remove-AzureVMNetworkInterface
      * Remove-AzureVMExtension
      * Remove-AzureVMDataDisk
      * Remove-AzureVMCustomScriptExtension
      * Remove-AzureVMAccessExtension
      * Remove-AzureVM
* Azure Network
  * Added Network Cmdlets support in AzureResourceManager mode
    * Get-AzureVirtualNetwork
    * New-AzureVirtualNetwork
    * Remove-AzureVirtualNetwork
    * Set-AzureVirtualNetwork
    * Get-AzureVirtualNetworkSubnetConfig
    * New-AzureVirtualNetworkSubnetConfig
    * Add-AzureVirtualNetworkSubnetConfig
    * Set-AzureVirtualNetworkSubnetConfig
    * Remove-AzureVirtualNetworkSubnetConfig
    * Get-AzureNetworkInterface
    * New-AzureNetworkInterface
    * Remove-AzureNetworkInterface
    * Set-AzureNetworkInterface
    * Get-AzurePublicIpAddress
    * New-AzurePublicIpAddress
    * Remove-AzurePublicIpAddress
    * Set-AzurePublicIpAddress
    * Add-AzureLoadBalancerBackendAddressPoolConfig
    * Add-AzureLoadBalancerFrontendIpConfig
    * Add-AzureLoadBalancerInboundNatRuleConfig
    * Add-AzureLoadBalancerProbeConfig
    * Add-AzureLoadBalancerRuleConfig
    * Get-AzureLoadBalancer
    * Get-AzureLoadBalancerBackendAddressPoolConfig
    * Get-AzureLoadBalancerFrontendIpConfig
    * Get-AzureLoadBalancerInboundNatRuleConfig
    * Get-AzureLoadBalancerProbeConfig
    * Get-AzureLoadBalancerRuleConfig
    * New-AzureLoadBalancer
    * New-AzureLoadBalancerBackendAddressPoolConfig
    * New-AzureLoadBalancerFrontendIpConfig
    * New-AzureLoadBalancerInboundNatRuleConfig
    * New-AzureLoadBalancerProbeConfig
    * New-AzureLoadBalancerRuleConfig
    * Remove-AzureLoadBalancer
    * Remove-AzureLoadBalancerBackendAddressPoolConfig
    * Remove-AzureLoadBalancerFrontendIpConfig
    * Remove-AzureLoadBalancerInboundNatRuleConfig
    * Remove-AzureLoadBalancerProbeConfig
    * Remove-AzureLoadBalancerRuleConfig
    * Set-AzureLoadBalancer
    * Set-AzureLoadBalancerFrontendIpConfig
    * Set-AzureLoadBalancerInboundNatRuleConfig
    * Set-AzureLoadBalancerProbeConfig
    * Set-AzureLoadBalancerRuleConfig
    * Get-AzureNetworkSecurityGroup
    * New-AzureNetworkSecurityGroup
    * Remove-AzureNetworkSecurityGroup
    * Set-AzureNetworkSecurityGroup
    * Get-AzureNetworkSecurityRuleConfig
    * New-AzureNetworkSecurityRuleConfig
    * Remove-AzureNetworkSecurityRuleConfig
    * Add-AzureNetworkSecurityRuleConfig
    * Set-AzureNetworkSecurityRuleConfig
    * Get-AzureRemoteDesktopFile
* Azure Storage
  * Added cmdlets in AzureResourceManager Mode
    * New-AzureStorageAccount
    * Get-AzureStorageAccount
    * Set-AzureStorageAccount
    * Remove-AzureStorageAccount
    * New-AzureStorageAccountKey
    * Get-AzureStorageAccountKey
  * Made Azure Storage data cmdlets work in AzureResourceManager Mode
* Azure HDInsight:
  * Added support for creating WindowsPaas cluster with RDP Access Enabled by default
  * Added cmdlets
	* Grant-AzureHdinsightRdpAccess
	* Revoke-AzureHdinsightRdpAccess
* Azure Batch
  * Added cmdlets
    * New-AzureBatchVMUser
    * Remove-AzureBatchVMUser
    * Get-AzureBatchRDPFile
    * Get-AzureBatchVMFileContents
* StorSimple: New StorSimple commands in AzureServiceManagement mode
  * Added cmdlets
    * Confirm-AzureStorSimpleLegacyVolumeContainerStatus
    * Get-AzureStorSimpleLegacyVolumeContainerConfirmStatus
    * Get-AzureStorSimpleLegacyVolumeContainerMigrationPlan
    * Get-AzureStorSimpleLegacyVolumeContainerStatus
    * Import-AzureStorSimpleLegacyApplianceConfig
    * Import-AzureStorSimpleLegacyVolumeContainer
    * Start-AzureStorSimpleLegacyVolumeContainerMigrationPlan
    * New-AzureStorSimpleVirtualDeviceCommand
    * Get-AzureStorSimpleJob
    * Stop-AzureStorSimpleJob
    * Start-AzureStorSimpleBackupCloneJob
    * Get-AzureStorSimpleFailoverVolumeContainers
    * Start-AzureStorSimpleDeviceFailoverJob
    * New-AzureStorSimpleNetworkConfig
    * Set-AzureStorSimpleDevice
    * Set-AzureStorSimpleVirtualDevice

## 2015.03.31 version 0.8.16
* Azure Data Factory:
  * Fixes for clean install and subscription registration issues
* Azure HDInsight:
  * Support for creating, deleting, listing, and submitting jobs to HDInsight clusters with Linux Operating System.
* Azure Compute
  * Fix pipeline issues with Get-AzureVM (#3047)
  * Fixed DateTime Overflow issue
* Azure Batch
  * Added cmdlets
    * Add/Remove Batch Pools
    * Get-BatchTaskFileContent
    * Get-BatchTaskFile
* Azure Insights
  * Added cmdlets
   * Add-AutoscaleSetting
   * Get-AutoscaleHistory
   * Get-AutoscaleSetting
   * New-AutoscaleProfile
   * New-AutoscaleRule
   * Remove-AutoscaleSetting
   * Get-Metrics
   * Get-MetricDefinitions
   * Format-MetricsAsTable
* Azure Websites
  * Added cmdlet Get-AzureWebhostingPlanMetrics
  * Added Premium support
  * Renamed WebSites to WebApp
* AzureProfile
  * Made AzureProfile serializable to support workflow scenarios

## 2015.03.11 version 0.8.15.1
* Fixes for clean install and subscription registration issues

## 2015.03.09 version 0.8.15
* Azure RemoteApp: New RemoteApp cmdlets:
  * Add-AzureRemoteAppUser
  * Disconnect-AzureRemoteAppSession
  * Get-AzureRemoteAppCollection
  * Get-AzureRemoteAppCollectionUsageDetails
  * Get-AzureRemoteAppCollectionUsageSummary
  * Get-AzureRemoteAppLocation
  * Get-AzureRemoteAppOperationResult
  * Get-AzureRemoteAppPlan
  * Get-AzureRemoteAppProgram
  * Get-AzureRemoteAppSession
  * Get-AzureRemoteAppStartMenuProgram
  * Get-AzureRemoteAppTemplateImage
  * Get-AzureRemoteAppUser
  * Get-AzureRemoteAppVNet
  * Get-AzureRemoteAppVpnDevice
  * Get-AzureRemoteAppVpnDeviceConfigScript
  * Get-AzureRemoteAppWorkspace
  * Invoke-AzureRemoteAppSessionLogoff
  * New-AzureRemoteAppCollection
  * New-AzureRemoteAppTemplateImage
  * New-AzureRemoteAppVNet
  * Publish-AzureRemoteAppProgram
  * Remove-AzureRemoteAppCollection
  * Remove-AzureRemoteAppTemplateImage
  * Remove-AzureRemoteAppUser
  * Remove-AzureRemoteAppVNet
  * Rename-AzureRemoteAppTemplateImage
  * Reset-AzureRemoteAppVpnSharedKey
  * Send-AzureRemoteAppSessionMessage
  * Set-AzureRemoteAppCollection
  * Set-AzureRemoteAppVNet
  * Set-AzureRemoteAppWorkspace
  * Unpublish-AzureRemoteAppProgram
  * Update-AzureRemoteAppCollection

* Storage: new cmdlets
  * Get-AzureStorageContainerStoredAccessPolicy
  * Get-AzureStorageQueueStoredAccessPolicy
  * Get-AzureStorageTableStoredAccessPolicy
  * New-AzureStorageContainerStoredAccessPolicy
  * New-AzureStorageQueueStoredAccessPolicy
  * New-AzureStorageTableStoredAccessPolicy
  * Remove-AzureStorageContainerStoredAccessPolicy
  * Remove-AzureStorageQueueStoredAccessPolicy
  * Remove-AzureStorageTableStoredAccessPolicy
  * Set-AzureStorageContainerStoredAccessPolicy
  * Set-AzureStorageQueueStoredAccessPolicy
  * Set-AzureStorageTableStoredAccessPolicy

* Azure Recovery Services
  * New cmdlets:
    * Create and enumerate Vaults & Sites, download Vault Settings file
      * New- AzureSiteRecoveryVault
      * Get-AzureSiteRecoveryVault
      * New- AzureSiteRecoverySite
      * Get- AzureSiteRecoverySite
      * Get-AzureSiteRecoveryVaultSettingsFile
    * Enumerate Networks and manage Network Mappings
      * Get- AzureSiteRecoveryNetwork
      * New- AzureSiteRecoveryNetworkMapping
      * Get- AzureSiteRecoveryNetworkMapping
      * Remove- AzureSiteRecoveryNetworkMapping
    * Enumerate Storages and manage Storage Mappings
      * Get-AzureSiteRecoveryStorage
      * New- AzureSiteRecoveryStorageMapping
      * Get-AzureSiteRecoveryStorageMapping
      * Remove- AzureSiteRecoveryStorageMapping
    * Create, associated, and dissociate protection profile object
      * New- AzureSiteRecoveryProtectionProfileObject
      * Start-AzureSiteRecoveryProtectionProfileAssociationJob
      * Start-AzureSiteRecoveryProtectionProfileDissociationJob
    * Update VM properties and sync owner information
      * Set-AzureSiteRecoveryVM
      * Update-AzureSiteRecoveryProtectionEntity
  * Changed cmdlets:
    * Get-AzureSiteRecoveryJob
    * Set-AzureSiteRecoveryProtectionEntity – protection profile is introduced
    * Start-AzureSiteRecoveryCommitFailoverJob
    * Start-AzureSiteRecoveryPlannedFailoverJob
    * Start-AzureSiteRecoveryTestFailoverJob

* Azure ExpressRoute cmdlet updates
  * Fixed bugs in:
    * New-AzureDedicatedCircuit
    * New-AzureDedicatedCircuitLink
    * New-AzureBGPPeering
    * Remove-AzureDedicatedCircuit
    * Remove-AzureDedicatedCircuitLink
    * Remove-AzureBGPPeering
  * Added new cmdlet:
    * Update-AzureDedicatedCircuitBandwidth

* Azure SQL Database: new cmdlets for managing database dynamic data masking policies:
  * Get-AzureSqlDatabaseDataMaskingPolicy
  * Set-AzureSqlDatabaseDataMaskingPolicy
  * New-AzureSqlDatabaseDataMaskingRule
  * Get-AzureSqlDatabaseDataMaskingRule
  * Set-AzureSqlDatabaseDataMaskingRule
  * Remove-AzureSqlDatabaseDataMaskingRule

* Azure Batch: new cmdlets:
  * Get-AzureBatchPool
  * Get-AzureBatchWorkItem
  * Get-AzureBatchJob
  * Get-AzureBatchTask

* Azure Compute: new features
  * Added ForceUpdate parameter for the following cmdlets:
    * Set-AzureVMExtension
    * Set-AzureVMCustomScriptExtension
    * Set-AzureVMAccessExtension
  * Show 'Regions' property for Get-AzureVMAvailableExtensions cmdlet
  * Add 'ResizedSizeInGB' parameter for the following cmdlets
    * Update-AzureDisk
    * Set-AzureOSDisk
    * Set-AzureDataDisk (DiskName parameter is also added along with ResizedSizeInGB)

* AzureProfile:
  * New cmdlets to manage in-memory profiles
    * New-AzureProfile: Create a new in-memory Profile
    * Select-AzureProfile: Select the profile to be used in the current session
  * Added -Profile parameter to every cmdlet - the cmdlet will use the passed-in profile to authenticate with Azure

## 2015.02.12 version 0.8.14
* StorSimple: New StorSimple commands in AzureServiceManagement mode:
  * GetAzureStorSimpleAccessControlRecord
  * GetAzureStorSimpleStorageAccountCredential
  * RemoveAzureStorSimpleAccessControlRecord
  * RemoveAzureStorSimpleStorageAccountCredential
  * SetAzureStorSimpleAccessControlRecord
  * GetAzureStorSimpleDeviceVolume
  * RemoveAzureStorSimpleDeviceVolume
  * GetAzureStorSimpleDeviceVolumeContainer
  * RemoveAzureStorSimpleDeviceVolumeContainer
  * GetAzureStorSimpleDevice
  * GetAzureStorSimpleDeviceConnectedInitiator
  * GetAzureStorSimpleResource
  * GetAzureStorSimpleResourceContext
  * SetAzureStorSimpleDeviceBackupPolicy
  * NewAzureStorSimpleDeviceBackupPolicy
  * GetAzureStorSimpleDeviceBackup
  * RemoveAzureStorSimpleDeviceBackup
  * StartAzureStorSimpleDeviceBackupJob
  * StartAzureStorSimpleDeviceBackupRestoreJob
  * RemoveAzureStorSimpleDeviceBackupPolicy
  * NewAzureStorSimpleDeviceVolume
  * SetAzureStorSimpleDeviceVolume
  * NewAzureStorSimpleDeviceVolumeContainer
  * SelectAzureStorSimpleResource
  * GetAzureStorSimpleDeviceBackupPolicy
  * NewAzureStorSimpleStorageAccountCredential
  * GetAzureStorSimpleTask
  * SetAzureStorSimpleStorageAccountCredential
  * NewAzureStorSimpleInlineStorageAccountCredential
  * NewAzureStorSimpleAccessControlRecord

* HDInsight:
  * HeadNodeVMSize (update): the parameter is now a string that can now accept various sizes (specifications here: https://msdn.microsoft.com/en-us/library/azure/dn197896.aspx -> Sizes for Web and Worker Role Instances)
  * DataNodeVMSize (new)  :  use to specify size of data nodes (where applicable)
  * ZookeeperNodeVMSize (new): use to specify Zookeeper node sizes (where applicable)
  * ClusterType (update): New value (Spark) can be specified as cluster type
  * Add-AzureHDInsightConfigValues cmdlet:
    * Spark (new): collection of configuration properties can be passed in to customize the Spark service

 * Azure Insights cmdlets in AzureResourceManager Mode:
   * Get-AzureCrrelationLogId
   * Get-AzureResourceGroupLog
   * Get-AzureResourceLog
   * Get-AzureResourceProviderLog
   * Get-AzureSubscriptionIdLog

* Azure VM cmdlets
  * Get-AzureVMDscExtentionStatus: Get the DSC Extension status for a cloud service or VM

 * Updates and bug fixes for AzureAutomation and AzureDataFactory cmdlets

2015.01.08 version 0.8.13
* Key Vault Service - new cmdlets in AzureResourceManager mode:
  * Keys:
    * Add-AzureKeyVaultKey
    * Get-AzureKeyVaultKey
    * Set-AzureKeyVaultKey
    * Backup-AzureKeyVaultKey
    * Restore-AzureKeyVaultKey
    * Remove-AzureKeyVaultKey
  * Secrets:
    * Get-AzureKeyVaultSecret
    * Set-AzureKeyVaultSecret
    * Remove-AzureKeyVaultSecret

## 2014.12.12 version 0.8.12
* StreamAnalytics
  * New cmdlets in AzureResourceManager mode
    * New-AzureStreamAnalyticsJob
    * New-AzureStreamAnalyticsInput
    * New-AzureStreamAnalyticsOutput
    * New-AzureStreamAnalyticsTransformation
    * Get-AzureStreamAnalyticsJob
    * Get-AzureStreamAnalyticsInput
    * Get-AzureStreamAnalyticsOutput
    * Get-AzureStreamAnalyticsTransformation
    * Get-AzureStreamAnalyticsQuota
    * Remove-AzureStreamAnalyticsJob
    * Remove-AzureStreamAnalyticsInput
    * Remove-AzureStreamAnalyticsOutput
    * Test-AzureStreamAnalyticsInput
    * Test-AzureStreamAnalyticsOutput
    * Start-AzureStreamAnalyticsJob
    * Stop-AzureStreamAnalyticsJob
* Batch
  * Fixed issue with Delete-AzureBatchAccount
* Profile
  * Fixed issues with Select-AzureSubscription to allow selecting subscriptions by Id
  * Deprecated SubscriptionDataFile parameter
* Compute
  * Set-AzureVMImage cmdlets - added IconUri, SmallIconUri, and ShowInGui parameters
* Sql
  *  Added Sql Server v12 support to SQL authentication context for SqlAzure cmdlets

## 2014.11.14 Version 0.8.11
* Profile
  * Clear-AzureProfile: remove all subscription and credential data from the user store
  * Select-AzureSubscription: fixed output types in default and PassThru mode
* Compute
  * Get-AzureVMSqlServerExtension
  * Set-AzureVMSqlServerExtension
  * Remove-AzureVMSqlServerExtension
* HDInsight
  * New cmdlets
    * Add-AzureHDInisghtScriptAction
    * Set-AzureHDInsightClusterSize
  * Changed cmdlets
  	*Added ConfigActions parameter
* Managed Cache
  * Get-AzureManagedCacheNamedCache
  * New-AzureManagedCacheNamedCache
  * Set-AzureManagedCacheNamedCache
  * Remove-AzureManagedCacheNamedCache
* Websites
  * Fixes for webjobs and site creation
  * Additional settings for Publish-AzureWebsiteProject cmdlet
  * Enable use of SAS URLs in ApplicationDiagnostics storage
* Sql Database (AzureResourceManager)
  * New cmdlets to manage direct access to Sql databases:
    * Enable-AzureSqlDatabaseDirectAccess
    * Disable-AzureSqlDatabaseDirectAccess
    * Enable-AzureSqlDatabaseServerDirectAccess
    * Enable-AzureSqlDatabaseServerDirectAccess
  * Rename previous cmdlets to use the term audit policy instead of audit setting
    * Get-AzureSqlDatabaseAuditingPolicy
    * Set-AzureSqlDatabaseAuditingPolicy
    * Get-AzureSqlDatabaseServerAuditingPolicy
    * Set-AzureSqlDatabaseServerAuditingPolicy
    * Remove-AzureSqlDatabaseAuditing
    * Remove-AzureSqlDatabaseServerAuditing
    * Use-AzureSqlDatabaseServerAuditingPolicy
  * Allow users to define which storage account key (Primary or Secondary) to use when defining audit policy, using the “StorageKeyType” parameter.

## 2014.10.27 Version 0.8.10
* Azure Data Factory cmdlets in AzureResourceManager mode
    * New-AzureDataFactory
    * New-AzureDataFactoryGateway
    * New-AzureDataFactoryGatewayKey
    * New-AzureDataFactoryHub
    * New-AzureDataFactoryLinkedService
    * New-AzureDataFactoryPipeline
    * New-AzureDataFactoryTable
    * New-AzureDataFactoryEncryptValue
    * Get-AzureDataFactory
    * Get-AzureDataFactoryGateway
    * Get-AzureDataFactoryHub
    * Get-AzureDataFactoryLinkedService
    * Get-AzureDataFactoryPipeline
    * Get-AzureDataFactoryRun
    * Get-AzureDataFactorySlice
    * Get-AzureDataFactoryTable
    * Remove-AzureDataFactory
    * Remove-AzureDataFactoryGateway
    * Remove-AzureDataFactoryHub
    * Remove-AzureDataFactoryLinkedService
    * Remove-AzureDataFactoryPipeline
    * Remove-AzureDataFactoryTable
    * Resume-AzureDataFactoryPipeline
    * Save-AzureDataFactoryLog
    * Set-AzureDataFactoryGateway
    * Set-AzureDataFactoryPipelineActivePeriod
    * Set-AzureDataFactorySliceStatus
    * Suspend-AzureDataFactoryPipeline
* Azure Batch cmdlets in AzureResourceManager mode
    * Set-AzureBatchAccount
    * Remove-AzureBatchAccount
    * New-AzureBatchAccountKey
    * New-AzureBatchAccount
    * Get-AzureBatchAccountKeys
    * Get-AzureBatchAccount
* Azure Network
    * Multi NIC support
        * Add-AzureNetworkInterfaceConfig
        * Get-AzureNetworkInterfaceConfig
        * Remove-AzureNetworkInterfaceConfig
        * Set-AzureNetworkInterfaceConfig
    * Security group support
        * Set-AzureNetworkSecurityGroupToSubnet
        * Set-AzureNetworkSecurityGroupConfig
        * Remove-AzureNetworkSecurityGroupFromSubnet
        * Remove-AzureNetworkSecurityGroupConfig
        * Remove-AzureNetworkSecurityGroup
        * New-AzureNetworkSecurityGroup
        * Get-AzureNetworkSecurityGroupForSubnet
        * Get-AzureNetworkSecurityGroupConfig
        * Get-AzureNetworkSecurityGroup
	* VipMobility Support
		*Set-AzureReservedIPAssociation
		*Remove-AzureReservedIPAssociation
	* MultiVip Support
		* Add-AzureVirtualIP
		* Remove-AzureVirtualIP
* Azure Virtual Machine
    * Added Add PublicConfigKey and PrivateConfigKey parameters to SetAzureVMExtension
* Azure Website
    * Set-AzureWebsite exposes new parameters and Get-AzureWebsite returns them
        * SlotStickyConnectionStringNames – connection string names not to be moved during swap operation
        * SlotStickyAppSettingNames – application settings names not to be moved during swap operation
        * AutoSwapSlotName – slot name to swap automatically with after successful deployment
* Recovery Services
    * Import & view vault settings
        * Import-AzureSiteRecoveryVaultSettingsFile
        * Get-AzureSiteRecoveryVaultSettings
    * Enumerate Servers, Protection Containers, Protection Entities
        * Get-AzureSiteRecoveryServer
        * Get-AzureSiteRecoveryProtectionContainer
        * Get-AzureSiteRecoveryProtectionEntity
        * Get-AzureSiteRecoveryVM
    * Manage Azure Site Recovery Operations
        * Get-AzureSiteRecoveryJob
        * Restart-AzureSiteRecoveryJob
        * Resume-AzureSiteRecoveryJob
        * Stop-AzureSiteRecoveryJob
    * Manage Recovery Plan
        * New-AzureSiteRecoveryRecoveryPlan
        * Get-AzureSiteRecoveryRecoveryPlanFile
        * Get-AzureSiteRecoveryRecoveryPlan
        * Remove-AzureSiteRecoveryRecoveryPlan
        * Update-AzureSiteRecoveryRecoveryPlan
    * Protection and Failover Operations
        * Set-AzureSiteRecoveryProtectionEntity
        * Start-AzureSiteRecoveryCommitFailoverJob
        * Start-AzureSiteRecoveryPlannedFailoverJob
        * Start-AzureSiteRecoveryTestFailoverJob
        * Start-AzureSiteRecoveryUnplannedFailoverJob
        * Update-AzureSiteRecoveryProtectionDirection

2014.10.03 Version 0.8.9
* Redis Cache cmdlets in AzureResourceManager mode
    * New-AzureRedisCache
    * Get-AzureRedisCache
    * Set-AzureRedisCache
    * Remove-AzureRedisCache
    * New-AzureRedisCacheKey
    * Get-AzureRedisCacheKey
* Fixed Remove-AzureDataDisk regression
* Fixed cloud service cmdlets to work with the latest Azure authoring tools
* Fixed Get-AzureSubscription -ExtendedDetails regression
* Added -CreateACSNamespace parameter to New-AzureSBNamespace cmdlet

## 2014.09.10 Version 0.8.8
* Role-based access control support
    * Query role definition
        * Get-AzureRoleDefinition
        * Manage role assignment
        * New-AzureRoleAssignment
        * Get-AzureRoleAssignment
        * Remove-AzureRoleAssignment
    * Query Active Directory object
        * Get-AzureADUser
        * Get-AzureADGroup
        * Get-AzureADGroupMember
        * Get-AzureADServicePrincipal
    * Show user's permissions on
        * Get-AzureResourceGroup
        * Get-AzureResource
* Active Directory service principal login support in Azure Resource Manager mode
    * Add-AzureAccount -Credential -ServicePrincipal -Tenant
* SQL Database auditing support in Azure Resource Manager mode
    * Use-AzureSqlServerAuditingSetting
    * Set-AzureSqlServerAuditingSetting
    * Set-AzureSqlDatabaseAuditingSetting
    * Get-AzureSqlServerAuditingSetting
    * Get-AzureSqlDatabaseAuditingSetting
    * Disable-AzureSqlServerAuditing
    * Disable-AzureSqlDatabaseAuditing
* Other improvements
    * Virtual Machine DSC extension supports PSCredential as configuration argument
    * Virtual Machine Antimalware extension supports native JSON configuration
    * Storage supports creating storage account with different geo-redundant options
    * Traffic Manager supports nesting of profiles
    * Website supports configuring x32/x64 worker process
    * -Detail parameter on Get-AzureResourceGroup to improve performance
    * Major refactoring around account and subscription management

## 2014.08.22 Version 0.8.7.1
* AzureResourceManager
    * Update Gallery and Monitoring management clients to fix Gallery commands
*HDInsight
    * Update Microsoft.Net API for Hadoop

## 2014.08.18 Version 0.8.7
* Update Newtonsoft.Json dependency to 6.0.4
* Compute
    * Windows Azure Diagnostics (WAD) Version 1.2: extension cmdlets for Iaas And PaaS
        * Set-AzureVMDiagnosticsExtension
        * Get-AzureVMDiagnosticsExtension
        * Set-AzureServiceDiagnosticsExtension
        * Get-AzureServiceDiagnosticsExtension
    * Get-AzureDeployment: added CreatedTime and LastModifiedTime to output
    * Get-AzureVM: added Hostname property
    * Implemented CustomData support for Azure VMs
* Websites
    * Added RoutingRules parameter to Set-AzureWebsite to expose Testing in Production (TiP) and returned from Get-AzureWebsite
    * Get-AzureWebsiteMetric to return web site metrics
    * Get-AzureWebHostingPlan
    * Get-AzureWebHostingPlanMetric to return metrics for the servers in the web hosting plan
* SQL Database
    * Get-AzureSqlRecoverableDatabase parameter simplification and return type changes
    * Set-AzureSqlDatabaseRecovery parameter and return type changes
* HDInsight
    * Added support for provisioning of HBase clusters into Virtual Networks.

2014.08.04 Version 0.8.6
* Non-interactive login support for Microsoft Organizational account with ``Add-AzureAccount -Credential``
* Upgrade cloud service cmdlets dependencies to Azure SDK 2.4
* Compute
    * PowerShell DSC VM extension
        * Get-AzureVMDscExtension
        * Remove-AzureVMDscExtension
        * Set-AzureVMDscExtension
        * Publish-AzureVMDscConfiguration
    * Added CompanyName and SupportedOS parameters to Publish-AzurePlatformExtension
    * New-AzureVM will display a warning instead of an error when the service already exists in the same subscription
    * Added Version parameter to generic service extension cmdlets
    * Changed the ShowInGUI parameter to DoNotShowInGUI in Update-AzureVMImage
* SQL Database
    * Added OfflineSecondary parameter to Start-AzureSqlDatabaseCopy
    * Database copy cmdlets will return 2 more properties: IsOfflineSecondary and IsTerminationAllowed
* Windows Azure Pack
    * New-WAPackCloudService
    * Get-WAPackCloudService
    * Remove-WAPackCloudService
    * New-WAPackVMRole
    * Get-WAPackVMRole
    * Set-WAPackVMRole
    * Remove-WAPackVMRole
    * New-WAPackVNet
    * Remove-WAPackVNet
    * New-WAPackVMSubnet
    * Get-WAPackVMSubnet
    * Remove-WAPackVMSubnet
    * New-WAPackStaticIPAddressPool
    * Get-WAPackStaticIPAddressPool
    * Remove-WAPackStaticIPAddressPool
    * Get-WAPackLogicalNetwork

2014.07.16 Version 0.8.5
* Upgrade .NET dependency to .NET 4.5
* Azure File Service
    * Get-AzureStorageFile
    * Remove-AzureStorageFile
    * Get-AzureStorageFileContent
    * Set-AzureStorageFileContent
* Azure Resource Manager tags in AzureResourceManager mode
    * New-AzureTag
    * Get-AzureTag
    * Remove-AzureTag
    * Tag parameter in New-AzureResourceGroup, Set-AzureResourceGroup, New-AzureResource and Set-AzureResource
    * Tag parameter in Get-AzureResourceGroup and Get-AzureResource
* Compute
    * ReverseDnsFqdn parameter in New-AzureService, Set-AzureService, New-AzureVM and New-AzureQuickVM
	* Added VirtualIPName parameter to Set-AzureEndpoint, Add-AzureEndpoint, Set-AzureLoadBalancedEndpoint for Multivip support
* Network
    * Set-AzureInternalLoadBalancer
    * Add-AzureDns
    * Set-AzureDns
    * Remove-AzureDns
    * Added IdealTimeoutInMinutes parameter to Set-AzurePublicIP, Add-AzureEndpoint and Set-AzureLoadBalancedEndpoint
	
## 2014.06.30 Version 0.8.4
* Compute
    * New-AzurePlatformExtensionCertificateConfig
    * New-AzurePlatformExtensionEndpointConfigSet
    * New-AzurePlatformExtensionLocalResourceConfigSet
    * Publish-AzurePlatformExtension
    * Remove-AzurePlatformExtensionEndpoint
    * Remove-AzurePlatformExtensionLocalResource
    * Set-AzurePlatformExtension
    * Set-AzurePlatformExtensionEndpoint
    * Set-AzurePlatformExtensionLocalResource
    * Unpublish-AzurePlatformExtension
* Antimalware
    * Get-AzureVMMicrosoftAntimalwareExtension
    * Set-AzureVMMicrosoftAntimalwareExtension
    * Improve the cmdlets to use AzureStorageContext instead of flat storage parameters
* Networking
    * Enabling New-AzureVnetGateway to create dynamic gateways
    * Added alias New-AzureDns to New-AzureDnsConfig
* Scheduler
    * New-AzureSchedulerJobCollection
    * Set-AzureSchedulerJobCollection

## 2014.05.29 Version 0.8.3
* Restructured source code and installation folder
* Web Site
    * Return instances info from Get-AzureWebsite
    * Added "Slot1" and "Slot2" parameters to enable swap between any 2 slots
* Traffic Manager
    * Support for Weighted Round Robin policies
    * Support for Performance policies with external endpoints
* Update Get-AzureRoleSize, Get-AzureAffinityGroup, Get-AzureService, Get-AzureLocation cmdlets with role sizes info
* New "ClusterType" parameter for HDInsight

## 2014.05.12 Version 0.8.2
* Compute and Network improvements
    * Public IP support
        * Set-AzurePublicIP
        * Get-AzurePublicIP
        * Remove-AzurePublicIP
    * Reserved IP support
        * New-AzureReservedIP
        * Get-AzureReservedIP
        * Remove-AzureReservedIP
    * Internal load balancer support
        * New-AzureInternalLoadBalancerConfig
        * Add-AzureInternalLoadBalancer
        * Get-AzureInternalLoadBalancer
        * Remove-AzureInternalLoadBalancer
    * VM image disk improvements
        * New-AzureVMImageDiskConfigSet
        * Set-AzureVMImageOSDiskConfig
        * Remove-AzureVMImageOSDiskConfig
        * Set-AzureVMImageDataDiskConfig
        * Remove-AzureVMImageDataDiskConfig
    * Virtual network improvements
        * Set-AzureVnetGatewayKey
* Azure Automation cmdlets
    * Get-AzureAutomationAccount
    * Get-AzureAutomationJob
    * Get-AzureAutomationJobOutput
    * Get-AzureAutomationRunbook
    * Get-AzureAutomationRunbookDefinition
    * Get-AzureAutomationSchedule
    * New-AzureAutomationRunbook
    * New-AzureAutomationSchedule
    * Publish-AzureAutomationRunbook
    * Register-AzureAutomationScheduledRunbook
    * Remove-AzureAutomationRunbook
    * Remove-AzureAutomationSchedule
    * Resume-AzureAutomationJob
    * Set-AzureAutomationRunbook
    * Set-AzureAutomationRunbookDefinition
    * Set-AzureAutomationSchedule
    * Start-AzureAutomationRunbook
    * Stop-AzureAutomationJob
    * Suspend-AzureAutomationJob
    * Unregister-AzureAutomationScheduledRunbook
* Traffic Manager cmdlets
    * Add-AzureTrafficManagerEndpoint
    * Disable-AzureTrafficManagerProfile
    * Enable-AzureTrafficManagerProfile
    * Get-AzureTrafficManagerProfile
    * New-AzureTrafficManagerProfile
    * Remove-AzureTrafficManagerEndpoint
    * Remove-AzureTrafficManagerProfile
    * Set-AzureTrafficManagerEndpoint
    * Set-AzureTrafficManagerProfile
    * Test-AzureTrafficManagerDomainName
* Anti-Malware Cloud Service extension cmdlets
    * Get-AzureServiceAntimalwareConfig
    * Remove-AzureServiceAntimalwareExtension
    * Set-AzureServiceAntimalwareExtension

## 2014.05.07 Version 0.8.1
* Managed cache cmdlets
    * New-AzureManagedCache
    * Set-AzureManagedCache
    * Get-AzureManagedCache
    * Remove-AzureManagedCache
    * New-AzureManagedCacheAccessKey
    * Get-AzureManagedCacheAccessKey
* Fixed installer to support Windows PowerShell 5.0 Preview
* Fixed a bunch of module loading issues
* Documentation improvements
* Engineering and infrastructure improvements

## 2014.04.03 Version 0.8.0
* Azure Resource Manager cmdlets (preview)
  * Switch-AzureMode to switch the PowerShell module between service management and resource manager.
  * Resource groups
    * New-AzureResourceGroup
    * Get-AzureResourceGroup
    * Remove-AzureResourceGroup
    * Get-AzureResourceGroupLog
  * Templates
    * Get-AzureResourceGroupGalleryTemplate
    * Save-AzureResourceGroupGalleryTemplate
    * Test-AzureResourceGroupTemplate
  * Deployments
    * New-AzureResourceGroupDeployment
    * Get-AzureResourceGroupDeployment
  * Resources
    * New-AzureResource
    * Get-AzureResource
    * Set-AzureResource
    * Remove-AzureResource
* Azure Scheduler cmdlets
  * Get-AzureSchedulerLocation
  * Job collection
    * Get-AzureSchedulerJobCollection
    * Remove-AzureSchedulerJobCollection
  * HTTP job and storage queue job
    * New-AzureSchedulerHttpJob
    * Set-AzureSchedulerHttpJob
    * New-AzureSchedulerStorageQueueJob
    * Set-AzureSchedulerStorageQueueJob
    * Get-AzureSchedulerJob
    * Remove-AzureSchedulerJob
    * Get-AzureSchedulerJobHistory
* Virtual Machine improvements
  * Puppet extension
    * Get-AzureVMPuppetExtension
    * Set-AzureVMPuppetExtension
    * Remove-AzureVMPuppetExtension
  * Custom script extension
    * Get-AzureVMCustomScriptExtension
    * Set-AzureVMCustomScriptExtension
    * Remove-AzureVMCustomScriptExtension
  * VM Image support in the following cmdlets
    * Get-AzureVMImage
    * Save-AzureVMImage
    * Remove-AzureVMImage
    * New-AzureVM
    * New-AzureQuickVM
* Upgrade cloud service cmdlets dependencies to Azure SDK 2.3

## 2014.03.11 Version 0.7.4
* VM extension cmdlets
  * Set-AzureVMExtension
  * Get-AzureVMExtension
  * Remove-AzureVMExtension
  * Set-AzureVMAccessExtension
  * Get-AzureVMAccessExtension
  * Remove-AzureVMAccessExtension
* Multi-thread support in storage cmdlets
* Add YARN support via -Yarn parameter on Add-AzureHDInsightConfigValues

## 2014.02.25 Version 0.7.3.1
* Hotfix for https://github.com/WindowsAzure/azure-sdk-tools/issues/2350

## 2014.02.12 Version 0.7.3
* Web Site cmdlets
  * Slot
    * All Web Site cmdlets takes a new -Slot parameter
    * Switch-AzureWebsiteSlot to swap slots
  * WebJob
    * Get-AzureWebsiteJob
    * New-AzureWebsiteJob
    * Remove-AzureWebsiteJob
    * Start-AzureWebsiteJob
    * Stop-AzureWebsiteJob
    * Get-AzureWebsiteJobHistory
  * Publish project to Web Site via WebDeploy
    * Publish-AzureWebsiteProject
  * Test Web Site name availability
    * Test-AzureName -Website
* Virtual Machine cmdlets
  * Generic extension
    * Get-AzureVMAvailableExtension
    * Get-AzureServiceAvailableExtension
  * BGInfo extension
    * Get-AzureVMBGInfoExtension
    * Set-AzureVMBGInfoExtension
    * Remove-AzureBMBGInfoExtension
  * VM role size
    * Get-AzureRoleSize
    * New-AzureQuickVM -InstanceSize takes a string instead of enum
  * Other improvements
    * Add-AzureProvisioningConfig will enable guest agent by default. Use -DisableGuestAgent to disable it
* Cloud Service cmdlets
  * Generic extension
    * Get-AzureServiceExtension
    * Set-AzureServiceExtension
    * Remove-AzureServiceExtension
  * Active directory domain extension
    * Get-AzureServiceADDomainExtension
    * Set-AzureServiceADDomainExtension
    * Remove-AzureServiceADDomainExtension
    * New-AzureServiceADDomainExtensionConfig
Virtual Network cmdlets
  * Get-AzureStaticVNetIP
  * Set-AzureStaticVNetIP
  * Remove-AzureStaticVNetIP
  * Test-AzureStaticVNetIP
* Storage cmdlets
  * Metrics and logging
    * Get-AzureStorageServiceLoggingProperty
    * Set-AzureStorageServiceLoggingProperty
    * Get-AzureStorageServiceMetricsProperty
    * Set-AzureStorageServiceMetricsProperty
  * Timeout configuration via -ServerTimeoutRequest and -ClientTimeoutRequest parameters
  * Paging support via -MaxCount and -ContinuationToken parameters
    * Get-AzureStorageBlob
    * Get-AzureStorageContainer
* ExpressRoute cmdlets (in ExpressRoute module)
  * Get-AzureDedicatedCircuit
  * Get-AzureDedicatedCircuitLink
  * Get-AzureDedicatedCircuitServiceProvider
  * New-AzureDedicatedCircuit
  * New-AzureDedicatedCircuitLink
  * Remove-AzureDedicatedCircuit
  * Remove-AzureDedicatedCircuitLink
  * Get-AzureBGPPeering
  * New-AzureBGPPeering
  * Remove-AzureBGPPeering
  * Set-AzureBGPPeering


## 2013.12.19 Version 0.7.2.1
* Hotfix for some encoding issue with Hive query which contain "%".

## 2013.12.10 Version 0.7.2
* HDInsight cmdlets
  * Add-AzureHDInsightConfigValues
  * Add-AzureHDInsightMetastore
  * Add-AzureHDInsightStorage
  * Get-AzureHDInsightCluster
  * Get-AzureHDInsightJob
  * Get-AzureHDInsightJobOutput
  * Get-AzureHDInsightProperties
  * New-AzureHDInsightCluster
  * New-AzureHDInsightClusterConfig
  * New-AzureHDInsightHiveJobDefinition
  * New-AzureHDInsightMapReduceJobDefinition
  * New-AzureHDInsightPigJobDefinition
  * New-AzureHDInsightSqoopJobDefinition
  * New-AzureHDInsightStreamingMapReduceJobDefinition
  * Remove-AzureHDInsightCluster
  * Revoke-AzureHDInsightHttpServicesAccess
  * Set-AzureHDInsightDefaultStorage
  * Start-AzureHDInsightJob
  * Stop-AzureHDInsightJob
  * Use-AzureHDInsightCluster
  * Wait-AzureHDInsightJob
  * Grant-AzureHDInsightHttpServicesAccess
  * Invoke-AzureHDInsightHiveJob
* Configure Web Site WebSocket and managed pipe mode
  * Set-AzureWebsite -WebSocketEnabled -ManagedPipelineMode
* Configure Web Site remote debugging
  * Enable-AzureWebsiteDebug -Version
  * Disable-AzureWebsiteDebug
* Options for cleaning up VHD when deleting VMs
  * Remove-AzureVM -DeleteVHD
  * Remove-AzureService -DeleteAll
  * Remove-AzureDeployment -DeleteVHD
* Virtual IP reservation preview feature (in AzurePreview module)
  * Get-AzureDeployment
  * Get-AzureReservedIP
  * New-AzureReservedIP
  * New-AzureVM
  * Remove-AzureReservedIP
* Support these cmdlets for Visual Studio Cloud Service projects:
  * Start-AzureEmulator
  * Publish-AzureServiceProject
  * Save-AzureServiceProjectPackage


## 2013.11.07 Version 0.7.1
* Regression fixes
    * Get-AzureWinRMUri cannot return the correct port number (https://github.com/WindowsAzure/azure-sdk-tools/issues/2056)
    * New-AzureVM fails when creating a VM with a domain join provisioning (https://github.com/WindowsAzure/azure-sdk-tools/issues/2055)
    * ACL for endpoints broken (https://github.com/WindowsAzure/azure-sdk-tools/issues/2054)
    * Restarting web site will clean the host names (https://github.com/WindowsAzure/azure-sdk-tools/issues/2101)
    * Creating a new Linux VM with an SSH certificate fails (https://github.com/WindowsAzure/azure-sdk-tools/issues/2057)
    * Debug stream only prints out at the end of processing (https://github.com/WindowsAzure/azure-sdk-tools/issues/2033)
* Cmdlets for creating Storage SAS token
    * New-AzureStorageBlobSASToken
    * New-AzureStorageContainerSASToken
    * New-AzureStorageQueueSASToken
    * New-AzureStorageTableSASToken
* VM cmdlets for Windows Azure Pack
    * Get-WAPackVM
    * Get-WAPackVMOSDisk
    * Get-WAPackVMSizeProfile
    * Get-WAPackVMTemplate
    * New-WAPackVM
    * Remove-WAPackVM
    * Restart-WAPackVM
    * Resume-WAPackVM
    * Set-WAPackVM
    * Start-WAPackVM
    * Stop-WAPackVM
    * Suspend-WAPackVM

## 2013.10.21 Version 0.7.0
* Windows Azure Active Directory authentication support!
    * Now you can use your Microsoft account or Organizational account to login from PowerShell without the need of any management certificate or publish settings file!
    * Use Add-AzureAccount to get started
    * Checkout Add-AzureAccount, Get-AzureAcccount and Remove-AzureAccount for details
* Changed the file format which is used to store the subscription information. Information in the original file will be added to the new file automatically. If you downgrade from 0.7.0 to a lower version, you can still see the subscriptions you imported before the 0.7.0 upgrade. But anything added after the 0.7.0 upgrade won't show up in the downgrade.
* BREAKING CHANGE
    * Changed the assembly name and namespace from Microsoft.WindowsAzure.Management.* to Microsoft.WindowsAzure.Commands.*
    * Select-AzureSubscription
        * Now you can use it to select or clear either the current subscription or the default subscription
        * Replaced the -Clear parameter with -NoCurrent parameter
    * Set-AzureSubscription
        * Removed -DefaultSubscription and -NoDefaultSubscription parameters. Go to Select-AzureSubscription with -Default and -NoDefault parameters.
    * New-AzureSqlDatabaseServerContext
        * Replaced the -SubscriptionData parameter with -SubscriptionName parameter
* Upgraded Windows Azure SDK dependency from 1.8 to 2.2
* Added support for a new virtual machine high memory SKU (A5)

2013.08.22 Version 0.6.19
* Media Services cmdlets
  * Get-AzureMediaServicesAccount
  * New-AzureMediaServicesAccount
  * Remove-AzureMediaServicesAccount
  * New-AzureMediaServicesKey
* SQL Database Import/Export cmdlets
  * Start-AzureSqlDatabaseImport
  * Start-AzureSqlDatabaseExport
  * Get-AzureSqlDatabaseImportExportStatus
* Platform VM Image cmdlets (need to import the PIR module manually)
  * Get-AzurePlatformVMImage
  * Set-AzurePlatformVMImage
  * Remove-AzurePlatformVMImage

## 2013.07.31 Version 0.6.18
* Service Bus authorization rule cmdlets
  * New-AzureSBAuthorizationRule
  * Get-AzureSBAuthorizationRule
  * Set-AzureSBAuthorizationRule
  * Remove-AzureSBAuthorizationRule
* Some Windows Azure Pack fixes.

## 2013.07.18 Version 0.6.17
* Upgraded Windows Azure SDK dependency from 1.8 to 2.0.
* SQL Azure database CRUD cmdlets don't require SQL auth anymore if the user owns the belonging subscription.
* Get-AzureSqlDatabaseServerQuota cmdlet to get the quota information for a specified Windows Azure SQL Database Server.
* SQL Azure service objective support
  * Get-AzureSqlDatabaseServiceObjective cmdlet to a service objective for the specified Windows Azure SQL Database Server.
  * Added -ServiceObjective parameter to Set-AzureSqlDatabase to set the service objective of the specified Windows Azure SQL database.
* Fixed a Get-AzureWebsite local caching issue. Now Get-AzureWebsite will always return the up-to-date web site information.

## 2013.06.24 Version 0.6.16
* Add-AzureEnvironment to add customized environment like Windows Azure Pack
* Set-AzureEnvironment to set customized environment like Windows Azure Pack
* Remove-AzureEnvironment to remove customized environment like Windows Azure Pack
* Web Site cmdlets now support Windows Azure Pack
* Service Bus cmdlets now support Windows Azure Pack
* Added "WAPack" prefix to all the cmdlets which support Windows Azure Pack. Use "help WAPack" to see all the supported cmdlets
* Added -NoWinRMEndpoint parameter to New-AzureQuickVM and Add-AzureProvisioningConfig
* Added -AllowAllAzureSerivces parameter to New-AzureSqlDatabaseServerFirewallRule
* Many bug fixes around VM, Cloud Services and Web Site diagnostics

## 2013.06.03 Version 0.6.15
* Introduced the environment concept to support different Windows Azure environments
  * Get-AzureEnvironment cmdlet to return all the out-of-box Windows Azure environments
  * -Environment parameter in the following cmdlets to specify which environment to target
    * Get-AzurePublishSettingsFile
    * Show-AzurePortal
* Windows Azure Web Site application diagnostics cmdlets
  * Enable-AzureWebsiteApplicationDiagnostic
  * Disable-AzureWebsiteApplicationDiagnostic
* Stop-AzureVM
  * Changed the behavior to deprovision the VM after stopping it
  * -StayProvisioned parameter to keep the VM provisioned after stopping it
* Windows Azure Cloud Services remote desktop extension cmdlets
  * New-AzureServiceRemoteDesktopExtensionConfig
  * Get-AzureServiceRemoteDesktopExtension
  * Set-AzureServiceRemoteDesktopExtension
  * Remove-AzureServiceRemoteDesktopExtension
* Windows Azure Cloud Services diagnostics extension cmdlets
  * New-AzureServiceDiagnosticsExtensionConfig
  * Get-AzureServiceDiagnosticsExtension
  * Set-AzureServiceDiagnosticsExtension
  * Remove-AzureServiceDiagnosticsExtension
* Windows Azure Virtual Machine endpoint enhancements
  * Cmdlets to create ACL configuration objects
    * New-AzureVMAclConfig
    * Get-AzureVMAclConfig
    * Set-AzureVMAclConfig
    * Remove-AzureVMAclConfig
  * -ACL parameter to support ACL in
    * Add-AzureEndpoint
    * Set-AzureEndpoint
  * -DirectServerReturn parameter in
    * Add-AzureEndpoint
    * Set-AzureEndpoint
  * Set-AzureLoadBalancedEndpoint cmdlet to modify load balanced endpoints
* Bug fixes
  * Fixed New-AzureSqlDatabaseServerContext model mismatch warning

## 2013.05.08 Version 0.6.14
* Windows Azure Storage Table cmdlets
  * Get-AzureStorageTable
  * New-AzureStorageTable
  * Remove-AzureStorageTable
* Windows Azure Storage Queue cmdlets
  * Get-AzureStorageQueue
  * New-AzureStorageQueue
  * Remove-AzureStorageQueue
* Fix an issue in Publish-AzureServiceProject when swapping between staging and production slot

## 2013.04.23 Version 0.6.13.1
* Hotfix to make Set-AzureStorageAccount behave correctly with the -GeoReplicationEnabled parameter

## 2013.04.16 Version 0.6.13
* Completely fixed issues with first website creation on a new account. Now you can use PowerShell with a new account directly without the need to go to the Azure portal.
* BREAKING CHANGE: New-AzureVM and New-AzureQuickVM now require an –AdminUserName parameter when creating Windows based VMs.
* Added support for virtual machine high memory SKUs (A6 and A7).
* Remote PowerShell is now enabled by default on Windows based VMs using https. To disable: specify the –DisableWinRMHttps parameter on New-AzureQuickVM or Add-AzureProvisioningConfig. To enable using http: specify –EnableWinRMHttp parameter (Note: http is intended for VM to VM communication and a public endpoint is not created by default).
* Added Get-AzureWinRMUri new cmdlet to get the connection string URI for Windows Remote Management.
* Added Set-AzureAvailabilitySet new cmdlet to group similar virtual machines into an availability set after deployment.
* New-AzureVM and New-AzureQuickVM now support a parameter named –X509Certificates. When a certificate is added to this array it is automatically uploaded and deployed to the virtual machine.
* Improved *-AzureEndpoint cmdlets:
  * Allows a simple endpoint to be created.
  * Allows a load balanced endpoint to be created.
  * Allows a load balanced endpoint to be created with a health probe and you can now specify the Probe Interval and Timeout periods.
* Removed subscription check requirement when using Add-AzureVHD with a shared access signature.
* Added Simultaneous Upgrade option to New-AzureDeployment for Cloud Services deployment. This option can save a significant amount of time during deployments to staging. This option can cause downtime and should only be used in non-production deployments.
* Upgraded to the latest service management library.
* Made New-AzureDeployment to use SSL during the deployment.
* Added Get-AzureWebsiteLog -ListPath to get all the available log paths of the website.
* Fixed the issue of removing custom DNS names in Start/Stop/Restart-AzureWebsite.
* Fixed several GB18030 encoding issues.
* Renamed Start/Stop-CopyAzureStorageBlob to Start/Stop-AzureStorageBlobCopy. Kept old names as aliases for backward compatibility.

## 2013.03.26 Version 0.6.12.1
 * Hotfix to fix issues with first website creation on a new account.

## 2013.03.20 Version 0.6.12
 * Windows Azure Storage entity level cmdlets
   * New-AzureStorageContext
   * New-AzureStorageContainer
   * Get-AzureStorageContainer
   * Remove-AzureStorageContainer
   * Get-AzureStorageContainerAcl
   * Set-AzureStorageContainerAcl
   * Get-AzureStorageBlob
   * Get-AzureStorageBlobContent
   * Set-AzureStorageBlobContent
   * Remove-AzureStorageBlob
   * Start-CopyAzureStorageBlob
   * Stop-CopyAzureStorageBlob
   * Get-AzureStorageBlobCopyState
 * Windows Azure Web Sites diagnostics log streaming cmdlet
   * Get-AzureWebsitLog -Tail

## 2013.03.06 Version 0.6.11
 * Windows Azure Store cmdlets
 * Upgraded to the latest service management library and update service management version header to 2012-12-01
 * Added Save-AzureVhd cmdlet
 * Updated Add-AzureVMImage, Get-AzureVMImage and Set-AzureVMImage cmdlets to support new attributes in service management version header 2012-12-01

## 2013.02.11 Version 0.6.10
 * Upgrade to use PowerShell 3.0
 * Released source code for VM and Cloud Services cmdlets
 * Added a few new cmdlets for Cloud Services (Add-AzureWebRole, Add-AzureWorkerRole, NewAzureRoleTemplate, Save-AzureServiceProjectPackage, Set-AzureServiceProjectRole -VMSize), See Web Camps TV (http://channel9.msdn.com/Shows/Web+Camps+TV/Whats-Coming-in-the-Command-Line-Tools-for-Windows-Azure-with-Glenn-Block) for more on these new cmdlets.
 * Added Support for SAS in destination Uri for Add-AzureVhd
 * Added -Confirm and -WhatIf support for Remove-Azure* cmdlets
 * Added configurable startup task for Node.js and generic roles
 * Enabled emulator support when running roles with memcache
 * Role based cmdlets don't require role name if run in a role folder
 * Added scenario test framework and started adding automated scenario tests
 * Multiple bug fixes

## 2012.12.12 Version 0.6.9
 * Added Service Bus namespace management cmdlets 'help azuresb'
 * Added -ServiceBusNamespace parameter to 'Test-AzureName' to verify namespace availability
 * Added VHD uploader cmdlet 'Add-AzureVHD' for uploading VM images to blob storage.
 * Improved message reporting and piping for couple scaffolding cmdlets
 * Fixed PHP customization functionality for modifying php.ini and installing custom extensions
 * Verbose option is enabled by default when using Windows Azure PowerShell shortcut

## 2012.11.21 Version 0.6.8
 * Multiple bug fixes
 * Added dedicated cache role support
 * Added GitHub support

## 2012.10.08 Version 0.6.5
 * Adding websites cmdlets

## 2012.06.06 Version 0.6.0
 * Adding PowerShell management cmdlets
 * Adding PHP Cmdlets
 * Renaming existing cmdlets to remove duplication
 * Node.exe is no longer embedded

## 2012.05.11 Version 0.5.4
 * node 0.6.17
 * iisnode 0.1.19

## 2012.02.17 Version 0.5.3
 * Bug fixes

## 2012.02.10 Version 0.5.2
 * Bug fixes

## 2011.12.23 Version 0.5.1
 * Added Remote Desktop support
 * Added SSL support
 * node 0.6.6
 * iisnode 0.1.13

2011.12.09 Version 0.5.0
 * Initial Release<|MERGE_RESOLUTION|>--- conflicted
+++ resolved
@@ -1,9 +1,7 @@
-<<<<<<< HEAD
 ﻿* Azure SQL Database: new cmdlets for managing database threat detection policies:
   * Get-AzureRmSqlDatabaseThreatDetectionPolicy
   * Set-AzureRmSqlDatabaseThreatDetectionPolicy
 
-=======
 ## 2015.11.05 version 1.0
 * Azure Compute
   * AzureRmVM cmdlet bug fixes
@@ -18,7 +16,6 @@
 * Azure Profile
   * Enable Certificate login for AD Applications
   * Get-AzureRmSubscription, Set-AzureRmContext search all tenants by default when no tenant is specified
->>>>>>> 336ce8bc
 * Azure Redis Cache
   * Set-AzureRedisCache - Premium and vNet support for redis cache
   * New-AzureRedisCache - Premium and vNet support for redis cache
