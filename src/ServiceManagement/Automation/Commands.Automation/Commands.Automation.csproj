﻿<?xml version="1.0" encoding="utf-8"?>
<Project ToolsVersion="4.0" DefaultTargets="Build" xmlns="http://schemas.microsoft.com/developer/msbuild/2003">
  <Import Project="$(MSBuildExtensionsPath)\$(MSBuildToolsVersion)\Microsoft.Common.props" Condition="Exists('$(MSBuildExtensionsPath)\$(MSBuildToolsVersion)\Microsoft.Common.props')" />
  <PropertyGroup>
    <Configuration Condition=" '$(Configuration)' == '' ">Debug</Configuration>
    <Platform Condition=" '$(Platform)' == '' ">AnyCPU</Platform>
    <ProjectGuid>{47CD7E95-5330-4384-ABCE-2C267C57085C}</ProjectGuid>
    <OutputType>Library</OutputType>
    <AppDesignerFolder>Properties</AppDesignerFolder>
    <RootNamespace>Microsoft.Azure.Commands.Automation</RootNamespace>
    <AssemblyName>Microsoft.Azure.Commands.Automation</AssemblyName>
    <TargetFrameworkVersion>v4.5</TargetFrameworkVersion>
    <FileAlignment>512</FileAlignment>
    <SolutionDir Condition="$(SolutionDir) == '' Or $(SolutionDir) == '*Undefined*'">..\..\..\</SolutionDir>
    <RestorePackages>true</RestorePackages>
    <CodeAnalysisAdditionalOptions>/assemblyCompareMode:StrongNameIgnoringVersion</CodeAnalysisAdditionalOptions>
    <TargetFrameworkProfile />
  </PropertyGroup>
  <PropertyGroup Condition=" '$(Configuration)|$(Platform)' == 'Debug|AnyCPU' ">
    <DebugSymbols>true</DebugSymbols>
    <DebugType>full</DebugType>
    <Optimize>false</Optimize>
    <OutputPath>..\..\..\Package\Debug\ServiceManagement\Azure\Automation\</OutputPath>
    <DefineConstants>DEBUG;TRACE</DefineConstants>
    <ErrorReport>prompt</ErrorReport>
    <WarningLevel>4</WarningLevel>
    <RunCodeAnalysis>true</RunCodeAnalysis>
    <UseVSHostingProcess>true</UseVSHostingProcess>
    <TreatWarningsAsErrors>true</TreatWarningsAsErrors>
    <Prefer32Bit>false</Prefer32Bit>
  </PropertyGroup>
  <PropertyGroup>
    <RunPostBuildEvent>OnBuildSuccess</RunPostBuildEvent>
  </PropertyGroup>
  <PropertyGroup Condition="'$(Configuration)|$(Platform)' == 'Release|AnyCPU'">
    <OutputPath>..\..\..\Package\Release\ServiceManagement\Azure\Automation\</OutputPath>
    <DefineConstants>TRACE;SIGN</DefineConstants>
    <Optimize>true</Optimize>
    <DebugType>pdbonly</DebugType>
    <PlatformTarget>AnyCPU</PlatformTarget>
    <CodeAnalysisLogFile>bin\Release\Management.Automation.dll.CodeAnalysisLog.xml</CodeAnalysisLogFile>
    <CodeAnalysisUseTypeNameInSuppression>true</CodeAnalysisUseTypeNameInSuppression>
    <CodeAnalysisModuleSuppressionsFile>GlobalSuppressions.cs</CodeAnalysisModuleSuppressionsFile>
    <ErrorReport>prompt</ErrorReport>
    <CodeAnalysisRuleSet>MinimumRecommendedRules.ruleset</CodeAnalysisRuleSet>
    <CodeAnalysisRuleSetDirectories>;$(ProgramFiles)\Microsoft Visual Studio 12.0\Team Tools\Static Analysis Tools\Rule Sets</CodeAnalysisRuleSetDirectories>
    <CodeAnalysisRuleDirectories>;$(ProgramFiles)\Microsoft Visual Studio 12.0\Team Tools\Static Analysis Tools\FxCop\Rules</CodeAnalysisRuleDirectories>
    <TreatWarningsAsErrors>true</TreatWarningsAsErrors>
    <SignAssembly>true</SignAssembly>
    <AssemblyOriginatorKeyFile>MSSharedLibKey.snk</AssemblyOriginatorKeyFile>
    <DelaySign>true</DelaySign>
    <Prefer32Bit>false</Prefer32Bit>
  </PropertyGroup>
  <ItemGroup>
    <Reference Include="Microsoft.Azure.Management.Automation, Version=0.9.0.0, Culture=neutral, PublicKeyToken=31bf3856ad364e35, processorArchitecture=MSIL">
      <SpecificVersion>False</SpecificVersion>
      <HintPath>..\..\..\packages\Microsoft.Azure.Management.Automation.2.0.0-preview\lib\net40\Microsoft.Azure.Management.Automation.dll</HintPath>
    </Reference>
    <Reference Include="Microsoft.Threading.Tasks, Version=1.0.12.0, Culture=neutral, PublicKeyToken=b03f5f7f11d50a3a, processorArchitecture=MSIL">
      <SpecificVersion>False</SpecificVersion>
      <HintPath>..\..\..\packages\Microsoft.Bcl.Async.1.0.168\lib\net40\Microsoft.Threading.Tasks.dll</HintPath>
    </Reference>
    <Reference Include="Microsoft.Threading.Tasks.Extensions, Version=1.0.12.0, Culture=neutral, PublicKeyToken=b03f5f7f11d50a3a, processorArchitecture=MSIL">
      <SpecificVersion>False</SpecificVersion>
      <HintPath>..\..\..\packages\Microsoft.Bcl.Async.1.0.168\lib\net40\Microsoft.Threading.Tasks.Extensions.dll</HintPath>
    </Reference>
    <Reference Include="Microsoft.Threading.Tasks.Extensions.Desktop, Version=1.0.168.0, Culture=neutral, PublicKeyToken=b03f5f7f11d50a3a, processorArchitecture=MSIL">
      <SpecificVersion>False</SpecificVersion>
      <HintPath>..\..\..\packages\Microsoft.Bcl.Async.1.0.168\lib\net40\Microsoft.Threading.Tasks.Extensions.Desktop.dll</HintPath>
    </Reference>
    <Reference Include="Microsoft.WindowsAzure.Common, Version=1.0.0.0, Culture=neutral, PublicKeyToken=31bf3856ad364e35, processorArchitecture=MSIL">
      <SpecificVersion>False</SpecificVersion>
      <HintPath>..\..\..\packages\Microsoft.WindowsAzure.Common.1.4.1\lib\net45\Microsoft.WindowsAzure.Common.dll</HintPath>
    </Reference>
    <Reference Include="Microsoft.WindowsAzure.Common.NetFramework, Version=1.0.0.0, Culture=neutral, PublicKeyToken=31bf3856ad364e35, processorArchitecture=MSIL">
      <SpecificVersion>False</SpecificVersion>
      <HintPath>..\..\..\packages\Microsoft.WindowsAzure.Common.1.4.1\lib\net45\Microsoft.WindowsAzure.Common.NetFramework.dll</HintPath>
    </Reference>
    <Reference Include="Newtonsoft.Json">
      <HintPath>..\..\..\packages\Newtonsoft.Json.6.0.4\lib\net45\Newtonsoft.Json.dll</HintPath>
      <Private>True</Private>
    </Reference>
    <Reference Include="System" />
    <Reference Include="System.Core" />
    <Reference Include="System.Management.Automation, Version=3.0.0.0, Culture=neutral, PublicKeyToken=31bf3856ad364e35, processorArchitecture=MSIL" />
    <Reference Include="System.Net" />
    <Reference Include="System.Net.Http" />
    <Reference Include="System.Net.Http.Extensions, Version=2.2.28.0, Culture=neutral, PublicKeyToken=b03f5f7f11d50a3a, processorArchitecture=MSIL">
      <SpecificVersion>False</SpecificVersion>
      <HintPath>..\..\..\packages\Microsoft.Net.Http.2.2.28\lib\net45\System.Net.Http.Extensions.dll</HintPath>
    </Reference>
    <Reference Include="System.Net.Http.Primitives, Version=4.2.28.0, Culture=neutral, PublicKeyToken=b03f5f7f11d50a3a, processorArchitecture=MSIL">
      <SpecificVersion>False</SpecificVersion>
      <HintPath>..\..\..\packages\Microsoft.Net.Http.2.2.28\lib\net45\System.Net.Http.Primitives.dll</HintPath>
    </Reference>
    <Reference Include="System.Net.Http.WebRequest" />
    <Reference Include="System.Runtime.Serialization" />
    <Reference Include="System.Xml.Linq" />
    <Reference Include="System.Xml" />
  </ItemGroup>
  <ItemGroup>
    <Compile Include="Cmdlet\AzureAutomationBaseCmdlet.cs" />
<<<<<<< HEAD
    <Compile Include="Cmdlet\GetAzureAutomationJobOutput.cs" />
    <Compile Include="Cmdlet\GetAzureAutomationVariable.cs" />
    <Compile Include="Cmdlet\GetAzureAutomationRunbook.cs" />
    <Compile Include="Cmdlet\GetAzureAutomationSchedule.cs" />
    <Compile Include="Cmdlet\SetAutomationVariable.cs" />
=======
    <Compile Include="Cmdlet\RemoveAzureAutomationSchedule.cs" />
    <Compile Include="Cmdlet\GetAzureAutomationRunbook.cs" />
    <Compile Include="Cmdlet\GetAzureAutomationSchedule.cs" />
    <Compile Include="Cmdlet\NewAzureAutomationSchedule.cs" />
    <Compile Include="Cmdlet\SetAzureAutomationSchedule.cs" />
>>>>>>> 836e8591
    <Compile Include="Common\AutomationClient.cs" />
    <Compile Include="Common\AutomationCmdletParameterSet.cs" />
    <Compile Include="Common\Constants.cs" />
    <Compile Include="Common\IAutomationClient.cs" />
    <Compile Include="Common\Requires.cs" />
    <Compile Include="Common\RequiresExtensions.cs" />
    <Compile Include="Common\ResourceNotFoundException.cs" />
    <Compile Include="DataContract\ErrorResponse.cs" />
    <Compile Include="DataContract\OdataError.cs" />
    <Compile Include="DataContract\OdataErrorMessage.cs" />
    <Compile Include="Model\JobStream.cs" />
    <Compile Include="Model\Runbook.cs" />
    <Compile Include="Model\Schedule.cs" />
    <Compile Include="Model\ScheduleFrequency.cs" />
    <Compile Include="Model\Variable.cs" />
    <Compile Include="Properties\AssemblyInfo.cs" />
    <Compile Include="Properties\Resources.Designer.cs">
      <AutoGen>True</AutoGen>
      <DesignTime>True</DesignTime>
      <DependentUpon>Resources.resx</DependentUpon>
    </Compile>
  </ItemGroup>
  <ItemGroup>
    <Content Include="Microsoft.Azure.Commands.Automation.dll-help.xml">
      <CopyToOutputDirectory>PreserveNewest</CopyToOutputDirectory>
    </Content>
  </ItemGroup>
  <ItemGroup>
    <None Include="MSSharedLibKey.snk" />
    <None Include="packages.config" />
  </ItemGroup>
  <ItemGroup>
    <ProjectReference Include="..\..\..\Common\Commands.Common\Commands.Common.csproj">
      <Project>{5ee72c53-1720-4309-b54b-5fb79703195f}</Project>
      <Name>Commands.Common</Name>
    </ProjectReference>
  </ItemGroup>
  <ItemGroup>
    <EmbeddedResource Include="Properties\Resources.resx">
      <Generator>ResXFileCodeGenerator</Generator>
      <LastGenOutput>Resources.Designer.cs</LastGenOutput>
      <SubType>Designer</SubType>
    </EmbeddedResource>
  </ItemGroup>
  <Import Project="$(MSBuildToolsPath)\Microsoft.CSharp.targets" />
  <Import Project="$(SolutionDir)\.nuget\NuGet.targets" Condition="Exists('$(SolutionDir)\.nuget\NuGet.targets')" />
  <Import Project="..\..\..\packages\Microsoft.Bcl.Build.1.0.14\tools\Microsoft.Bcl.Build.targets" Condition="Exists('..\..\..\packages\Microsoft.Bcl.Build.1.0.14\tools\Microsoft.Bcl.Build.targets')" />
  <Target Name="EnsureBclBuildImported" BeforeTargets="BeforeBuild" Condition="'$(BclBuildImported)' == ''">
    <Error Condition="!Exists('..\..\..\packages\Microsoft.Bcl.Build.1.0.14\tools\Microsoft.Bcl.Build.targets')" Text="This project references NuGet package(s) that are missing on this computer. Enable NuGet Package Restore to download them.  For more information, see http://go.microsoft.com/fwlink/?LinkID=317567." HelpKeyword="BCLBUILD2001" />
    <Error Condition="Exists('..\..\..\packages\Microsoft.Bcl.Build.1.0.14\tools\Microsoft.Bcl.Build.targets')" Text="The build restored NuGet packages. Build the project again to include these packages in the build. For more information, see http://go.microsoft.com/fwlink/?LinkID=317568." HelpKeyword="BCLBUILD2002" />
  </Target>
  <!-- To modify your build process, add your task inside one of the targets below and uncomment it. 
       Other similar extension points exist, see Microsoft.Common.targets.
  <Target Name="BeforeBuild">
  </Target>
  <Target Name="AfterBuild">
  </Target>
  -->
</Project><|MERGE_RESOLUTION|>--- conflicted
+++ resolved
@@ -100,19 +100,14 @@
   </ItemGroup>
   <ItemGroup>
     <Compile Include="Cmdlet\AzureAutomationBaseCmdlet.cs" />
-<<<<<<< HEAD
     <Compile Include="Cmdlet\GetAzureAutomationJobOutput.cs" />
     <Compile Include="Cmdlet\GetAzureAutomationVariable.cs" />
     <Compile Include="Cmdlet\GetAzureAutomationRunbook.cs" />
-    <Compile Include="Cmdlet\GetAzureAutomationSchedule.cs" />
     <Compile Include="Cmdlet\SetAutomationVariable.cs" />
-=======
     <Compile Include="Cmdlet\RemoveAzureAutomationSchedule.cs" />
-    <Compile Include="Cmdlet\GetAzureAutomationRunbook.cs" />
     <Compile Include="Cmdlet\GetAzureAutomationSchedule.cs" />
     <Compile Include="Cmdlet\NewAzureAutomationSchedule.cs" />
     <Compile Include="Cmdlet\SetAzureAutomationSchedule.cs" />
->>>>>>> 836e8591
     <Compile Include="Common\AutomationClient.cs" />
     <Compile Include="Common\AutomationCmdletParameterSet.cs" />
     <Compile Include="Common\Constants.cs" />
