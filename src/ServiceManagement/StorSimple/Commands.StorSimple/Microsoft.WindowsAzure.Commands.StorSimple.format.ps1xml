--- conflicted
+++ resolved
@@ -95,15 +95,9 @@
       </TableControl>
     </View>
     <View>
-<<<<<<< HEAD
       <Name>Microsoft.WindowsAzure.Management.StorSimple.Models.DeviceJobDetails</Name>
       <ViewSelectedBy>
         <TypeName>Microsoft.WindowsAzure.Management.StorSimple.Models.DeviceJobDetails</TypeName>
-=======
-      <Name>Microsoft.WindowsAzure.Management.StorSimple.Models.AccessControlRecord</Name>
-      <ViewSelectedBy>
-        <TypeName>Microsoft.WindowsAzure.Management.StorSimple.Models.AccessControlRecord</TypeName>
->>>>>>> 6d7dcc01
       </ViewSelectedBy>
       <TableControl>
         <TableHeaders>
@@ -112,7 +106,6 @@
             <Width>36</Width>
           </TableColumnHeader>
           <TableColumnHeader>
-<<<<<<< HEAD
             <Label>Type</Label>
             <Width>28</Width>
           </TableColumnHeader>
@@ -127,29 +120,16 @@
           </TableColumnHeader>
           <TableColumnHeader>
             <Label>Progress</Label>
-=======
-            <Label>Name</Label>
-          </TableColumnHeader>
-          <TableColumnHeader>
-            <Label>InitiatorName</Label>
-          </TableColumnHeader>
-          <TableColumnHeader>
-            <Label>VolumeCount</Label>
->>>>>>> 6d7dcc01
-          </TableColumnHeader>
-        </TableHeaders>
-        <TableRowEntries>
-          <TableRowEntry>
-<<<<<<< HEAD
+          </TableColumnHeader>
+        </TableHeaders>
+        <TableRowEntries>
+          <TableRowEntry>
             <Wrap/>
-=======
->>>>>>> 6d7dcc01
-            <TableColumnItems>
-              <TableColumnItem>
-                <PropertyName>InstanceId</PropertyName>
-              </TableColumnItem>
-              <TableColumnItem>
-<<<<<<< HEAD
+            <TableColumnItems>
+              <TableColumnItem>
+                <PropertyName>InstanceId</PropertyName>
+              </TableColumnItem>
+              <TableColumnItem>
                 <PropertyName>Type</PropertyName>
               </TableColumnItem>
               <TableColumnItem>
@@ -163,36 +143,20 @@
               </TableColumnItem>
               <TableColumnItem>
                 <PropertyName>Progress</PropertyName>
-=======
-                <PropertyName>Name</PropertyName>
-              </TableColumnItem>
-              <TableColumnItem>
-                <PropertyName>InitiatorName</PropertyName>
-              </TableColumnItem>
-              <TableColumnItem>
-                <PropertyName>VolumeCount</PropertyName>
->>>>>>> 6d7dcc01
-              </TableColumnItem>
-            </TableColumnItems>
-          </TableRowEntry>
-        </TableRowEntries>
-      </TableControl>
-    </View>
-    <View>
-<<<<<<< HEAD
+              </TableColumnItem>
+            </TableColumnItems>
+          </TableRowEntry>
+        </TableRowEntries>
+      </TableControl>
+    </View>
+    <View>
       <Name>Microsoft.WindowsAzure.Management.StorSimple.Models.Backup</Name>
       <ViewSelectedBy>
         <TypeName>Microsoft.WindowsAzure.Management.StorSimple.Models.Backup</TypeName>
-=======
-      <Name>Microsoft.WindowsAzure.Commands.StorSimple.ResourceCredentials</Name>
-      <ViewSelectedBy>
-        <TypeName>Microsoft.WindowsAzure.Commands.StorSimple.ResourceCredentials</TypeName>
->>>>>>> 6d7dcc01
-      </ViewSelectedBy>
-      <TableControl>
-        <TableHeaders>
-          <TableColumnHeader>
-<<<<<<< HEAD
+      </ViewSelectedBy>
+      <TableControl>
+        <TableHeaders>
+          <TableColumnHeader>
             <Label>InstanceId</Label>
             <Width>36</Width>
           </TableColumnHeader>
@@ -217,21 +181,10 @@
           </TableColumnHeader>
           <TableColumnHeader>
             <Label>SSMHostName</Label>
-=======
-            <Label>ResourceName</Label>
-          </TableColumnHeader>
-          <TableColumnHeader>
-            <Label>ResourceId</Label>
-            <Width>20</Width>
-          </TableColumnHeader>
-          <TableColumnHeader>
-            <Label>ResourceState</Label>
->>>>>>> 6d7dcc01
-          </TableColumnHeader>
-        </TableHeaders>
-        <TableRowEntries>
-          <TableRowEntry>
-<<<<<<< HEAD
+          </TableColumnHeader>
+        </TableHeaders>
+        <TableRowEntries>
+          <TableRowEntry>
             <Wrap/>
             <TableColumnItems>
               <TableColumnItem>
@@ -257,38 +210,20 @@
               </TableColumnItem>
               <TableColumnItem>
                 <PropertyName>SSMHostName</PropertyName>
-=======
-            <TableColumnItems>
-              <TableColumnItem>
-                <PropertyName>ResourceName</PropertyName>
-              </TableColumnItem>
-              <TableColumnItem>
-                <PropertyName>ResourceId</PropertyName>
-              </TableColumnItem>
-              <TableColumnItem>
-                <PropertyName>ResourceState</PropertyName>
->>>>>>> 6d7dcc01
-              </TableColumnItem>
-            </TableColumnItems>
-          </TableRowEntry>
-        </TableRowEntries>
-      </TableControl>
-    </View>
-    <View>
-<<<<<<< HEAD
+              </TableColumnItem>
+            </TableColumnItems>
+          </TableRowEntry>
+        </TableRowEntries>
+      </TableControl>
+    </View>
+    <View>
       <Name>Microsoft.WindowsAzure.Management.StorSimple.Models.BackupPolicy</Name>
       <ViewSelectedBy>
         <TypeName>Microsoft.WindowsAzure.Management.StorSimple.Models.BackupPolicy</TypeName>
-=======
-      <Name>Microsoft.WindowsAzure.Commands.StorSimple.StorSimpleResourceContext</Name>
-      <ViewSelectedBy>
-        <TypeName>Microsoft.WindowsAzure.Commands.StorSimple.StorSimpleResourceContext</TypeName>
->>>>>>> 6d7dcc01
-      </ViewSelectedBy>
-      <TableControl>
-        <TableHeaders>
-          <TableColumnHeader>
-<<<<<<< HEAD
+      </ViewSelectedBy>
+      <TableControl>
+        <TableHeaders>
+          <TableColumnHeader>
             <Label>InstanceId</Label>
             <Width>36</Width>
           </TableColumnHeader>
@@ -313,18 +248,10 @@
           </TableColumnHeader>
           <TableColumnHeader>
             <Label>SSMHostName</Label>
-=======
-            <Label>ResourceId</Label>
-            <Width>20</Width>
-          </TableColumnHeader>
-          <TableColumnHeader>
-            <Label>ResourceName</Label>
->>>>>>> 6d7dcc01
-          </TableColumnHeader>
-        </TableHeaders>
-        <TableRowEntries>
-          <TableRowEntry>
-<<<<<<< HEAD
+          </TableColumnHeader>
+        </TableHeaders>
+        <TableRowEntries>
+          <TableRowEntry>
             <Wrap/>
             <TableColumnItems>
               <TableColumnItem>
@@ -350,22 +277,13 @@
               </TableColumnItem>
               <TableColumnItem>
                 <PropertyName>SSMHostName</PropertyName>
-=======
-            <TableColumnItems>
-              <TableColumnItem>
-                <PropertyName>ResourceId</PropertyName>
-              </TableColumnItem>
-              <TableColumnItem>
-                <PropertyName>ResourceName</PropertyName>
->>>>>>> 6d7dcc01
-              </TableColumnItem>
-            </TableColumnItems>
-          </TableRowEntry>
-        </TableRowEntries>
-      </TableControl>
-    </View>
-    <View>
-<<<<<<< HEAD
+              </TableColumnItem>
+            </TableColumnItems>
+          </TableRowEntry>
+        </TableRowEntries>
+      </TableControl>
+    </View>
+    <View>
       <Name>Microsoft.WindowsAzure.Management.StorSimple.Models.BackupPolicyDetails</Name>
       <ViewSelectedBy>
         <TypeName>Microsoft.WindowsAzure.Management.StorSimple.Models.BackupPolicyDetails</TypeName>
@@ -463,11 +381,6 @@
       <Name>Microsoft.WindowsAzure.Management.StorSimple.Models.DataContainer</Name>
       <ViewSelectedBy>
         <TypeName>Microsoft.WindowsAzure.Management.StorSimple.Models.DataContainer</TypeName>
-=======
-      <Name>Microsoft.WindowsAzure.Management.StorSimple.Models.StorageAccountCredentialResponse</Name>
-      <ViewSelectedBy>
-        <TypeName>Microsoft.WindowsAzure.Management.StorSimple.Models.StorageAccountCredentialResponse</TypeName>
->>>>>>> 6d7dcc01
       </ViewSelectedBy>
       <TableControl>
         <TableHeaders>
@@ -476,7 +389,6 @@
             <Width>36</Width>
           </TableColumnHeader>
           <TableColumnHeader>
-<<<<<<< HEAD
             <Label>Name</Label>
           </TableColumnHeader>
           <TableColumnHeader>
@@ -495,40 +407,16 @@
           </TableColumnHeader>
           <TableColumnHeader>
             <Label>VolumeCount</Label>
-=======
-            <Label>Login</Label>
-          </TableColumnHeader>
-          <TableColumnHeader>
-            <Label>Name</Label>
-          </TableColumnHeader>
-          <TableColumnHeader>
-            <Label>UseSSL</Label>
-            <Width>6</Width>
-          </TableColumnHeader>
-          <TableColumnHeader>
-            <Label>VolumeCount</Label>
-          </TableColumnHeader>
-          <TableColumnHeader>
-            <Label>CloudType</Label>
-            <Width>12</Width>
-          </TableColumnHeader>
-          <TableColumnHeader>
-            <Label>Location</Label>
->>>>>>> 6d7dcc01
-          </TableColumnHeader>
-        </TableHeaders>
-        <TableRowEntries>
-          <TableRowEntry>
-<<<<<<< HEAD
+          </TableColumnHeader>
+        </TableHeaders>
+        <TableRowEntries>
+          <TableRowEntry>
             <Wrap/>
-=======
->>>>>>> 6d7dcc01
-            <TableColumnItems>
-              <TableColumnItem>
-                <PropertyName>InstanceId</PropertyName>
-              </TableColumnItem>
-              <TableColumnItem>
-<<<<<<< HEAD
+            <TableColumnItems>
+              <TableColumnItem>
+                <PropertyName>InstanceId</PropertyName>
+              </TableColumnItem>
+              <TableColumnItem>
                 <PropertyName>Name</PropertyName>
               </TableColumnItem>
               <TableColumnItem>
@@ -545,31 +433,12 @@
               </TableColumnItem>
               <TableColumnItem>
                 <PropertyName>VolumeCount</PropertyName>
-=======
-                <PropertyName>Login</PropertyName>
-              </TableColumnItem>
-              <TableColumnItem>
-                <PropertyName>Name</PropertyName>
-              </TableColumnItem>
-              <TableColumnItem>
-                <PropertyName>UseSSL</PropertyName>
-              </TableColumnItem>
-              <TableColumnItem>
-                <PropertyName>VolumeCount</PropertyName>
-              </TableColumnItem>
-              <TableColumnItem>
-                <PropertyName>CloudType</PropertyName>
-              </TableColumnItem>
-              <TableColumnItem>
-                <PropertyName>Location</PropertyName>
->>>>>>> 6d7dcc01
-              </TableColumnItem>
-            </TableColumnItems>
-          </TableRowEntry>
-        </TableRowEntries>
-      </TableControl>
-    </View>
-<<<<<<< HEAD
+              </TableColumnItem>
+            </TableColumnItems>
+          </TableRowEntry>
+        </TableRowEntries>
+      </TableControl>
+    </View>
     <View>
       <Name>Microsoft.WindowsAzure.Management.StorSimple.Models.DeviceInfo</Name>
       <ViewSelectedBy>
@@ -630,7 +499,171 @@
         </ListEntries>
       </ListControl>
     </View>
-=======
->>>>>>> 6d7dcc01
+    <View>
+      <Name>Microsoft.WindowsAzure.Management.StorSimple.Models.AccessControlRecord</Name>
+      <ViewSelectedBy>
+        <TypeName>Microsoft.WindowsAzure.Management.StorSimple.Models.AccessControlRecord</TypeName>
+      </ViewSelectedBy>
+      <TableControl>
+        <TableHeaders>
+          <TableColumnHeader>
+            <Label>InstanceId</Label>
+            <Width>36</Width>
+          </TableColumnHeader>
+          <TableColumnHeader>
+            <Label>Name</Label>
+          </TableColumnHeader>
+          <TableColumnHeader>
+            <Label>InitiatorName</Label>
+          </TableColumnHeader>
+          <TableColumnHeader>
+            <Label>VolumeCount</Label>
+          </TableColumnHeader>
+        </TableHeaders>
+        <TableRowEntries>
+          <TableRowEntry>
+            <TableColumnItems>
+              <TableColumnItem>
+                <PropertyName>InstanceId</PropertyName>
+              </TableColumnItem>
+              <TableColumnItem>
+                <PropertyName>Name</PropertyName>
+              </TableColumnItem>
+              <TableColumnItem>
+                <PropertyName>InitiatorName</PropertyName>
+              </TableColumnItem>
+              <TableColumnItem>
+                <PropertyName>VolumeCount</PropertyName>
+              </TableColumnItem>
+            </TableColumnItems>
+          </TableRowEntry>
+        </TableRowEntries>
+      </TableControl>
+    </View>
+    <View>
+      <Name>Microsoft.WindowsAzure.Commands.StorSimple.ResourceCredentials</Name>
+      <ViewSelectedBy>
+        <TypeName>Microsoft.WindowsAzure.Commands.StorSimple.ResourceCredentials</TypeName>
+      </ViewSelectedBy>
+      <TableControl>
+        <TableHeaders>
+          <TableColumnHeader>
+            <Label>ResourceName</Label>
+          </TableColumnHeader>
+          <TableColumnHeader>
+            <Label>ResourceId</Label>
+            <Width>20</Width>
+          </TableColumnHeader>
+          <TableColumnHeader>
+            <Label>ResourceState</Label>
+          </TableColumnHeader>
+        </TableHeaders>
+        <TableRowEntries>
+          <TableRowEntry>
+            <TableColumnItems>
+              <TableColumnItem>
+                <PropertyName>ResourceName</PropertyName>
+              </TableColumnItem>
+              <TableColumnItem>
+                <PropertyName>ResourceId</PropertyName>
+              </TableColumnItem>
+              <TableColumnItem>
+                <PropertyName>ResourceState</PropertyName>
+              </TableColumnItem>
+            </TableColumnItems>
+          </TableRowEntry>
+        </TableRowEntries>
+      </TableControl>
+    </View>
+    <View>
+      <Name>Microsoft.WindowsAzure.Commands.StorSimple.StorSimpleResourceContext</Name>
+      <ViewSelectedBy>
+        <TypeName>Microsoft.WindowsAzure.Commands.StorSimple.StorSimpleResourceContext</TypeName>
+      </ViewSelectedBy>
+      <TableControl>
+        <TableHeaders>
+          <TableColumnHeader>
+            <Label>ResourceId</Label>
+            <Width>20</Width>
+          </TableColumnHeader>
+          <TableColumnHeader>
+            <Label>ResourceName</Label>
+          </TableColumnHeader>
+        </TableHeaders>
+        <TableRowEntries>
+          <TableRowEntry>
+            <TableColumnItems>
+              <TableColumnItem>
+                <PropertyName>ResourceId</PropertyName>
+              </TableColumnItem>
+              <TableColumnItem>
+                <PropertyName>ResourceName</PropertyName>
+              </TableColumnItem>
+            </TableColumnItems>
+          </TableRowEntry>
+        </TableRowEntries>
+      </TableControl>
+    </View>
+    <View>
+      <Name>Microsoft.WindowsAzure.Management.StorSimple.Models.StorageAccountCredentialResponse</Name>
+      <ViewSelectedBy>
+        <TypeName>Microsoft.WindowsAzure.Management.StorSimple.Models.StorageAccountCredentialResponse</TypeName>
+      </ViewSelectedBy>
+      <TableControl>
+        <TableHeaders>
+          <TableColumnHeader>
+            <Label>InstanceId</Label>
+            <Width>36</Width>
+          </TableColumnHeader>
+          <TableColumnHeader>
+            <Label>Login</Label>
+          </TableColumnHeader>
+          <TableColumnHeader>
+            <Label>Name</Label>
+          </TableColumnHeader>
+          <TableColumnHeader>
+            <Label>UseSSL</Label>
+            <Width>6</Width>
+          </TableColumnHeader>
+          <TableColumnHeader>
+            <Label>VolumeCount</Label>
+          </TableColumnHeader>
+          <TableColumnHeader>
+            <Label>CloudType</Label>
+            <Width>12</Width>
+          </TableColumnHeader>
+          <TableColumnHeader>
+            <Label>Location</Label>
+          </TableColumnHeader>
+        </TableHeaders>
+        <TableRowEntries>
+          <TableRowEntry>
+            <TableColumnItems>
+              <TableColumnItem>
+                <PropertyName>InstanceId</PropertyName>
+              </TableColumnItem>
+              <TableColumnItem>
+                <PropertyName>Login</PropertyName>
+              </TableColumnItem>
+              <TableColumnItem>
+                <PropertyName>Name</PropertyName>
+              </TableColumnItem>
+              <TableColumnItem>
+                <PropertyName>UseSSL</PropertyName>
+              </TableColumnItem>
+              <TableColumnItem>
+                <PropertyName>VolumeCount</PropertyName>
+              </TableColumnItem>
+              <TableColumnItem>
+                <PropertyName>CloudType</PropertyName>
+              </TableColumnItem>
+              <TableColumnItem>
+                <PropertyName>Location</PropertyName>
+              </TableColumnItem>
+            </TableColumnItems>
+          </TableRowEntry>
+        </TableRowEntries>
+      </TableControl>
+    </View>
   </ViewDefinitions>
 </Configuration>