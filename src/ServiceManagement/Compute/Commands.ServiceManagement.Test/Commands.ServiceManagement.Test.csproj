--- conflicted
+++ resolved
@@ -445,13 +445,9 @@
     <None Include="Resources\download_VHD.csv">
       <CopyToOutputDirectory>Always</CopyToOutputDirectory>
     </None>
-<<<<<<< HEAD
-    <None Include="Resources\DSC\DscExtensionTestConfigurationData.psd1" />
-=======
     <None Include="Resources\DSC\DscExtensionTestConfigurationData.psd1">
       <CopyToOutputDirectory>Always</CopyToOutputDirectory>
     </None>
->>>>>>> b6908114
     <None Include="Resources\HelloNoDiag.cscfg">
       <CopyToOutputDirectory>Always</CopyToOutputDirectory>
     </None>
@@ -485,23 +481,10 @@
     <None Include="Resources\rdpcert.pfx">
       <CopyToOutputDirectory>Always</CopyToOutputDirectory>
     </None>
-<<<<<<< HEAD
-    <None Include="Resources\ReservedIPConfig1.cscfg">
-      <CopyToOutputDirectory>Always</CopyToOutputDirectory>
-    </None>
-    <None Include="Resources\ReservedIPConfig1update.cscfg">
-      <CopyToOutputDirectory>Always</CopyToOutputDirectory>
-    </None>
-    <None Include="Resources\ReservedIPConfig2.cscfg">
-      <CopyToOutputDirectory>Always</CopyToOutputDirectory>
-    </None>
-    <None Include="Resources\ReservedIPConfig2update.cscfg">
-=======
     <None Include="Resources\ReservedIPConfig.cscfg">
       <CopyToOutputDirectory>Always</CopyToOutputDirectory>
     </None>
     <None Include="Resources\ReservedIPConfigupdate.cscfg">
->>>>>>> b6908114
       <CopyToOutputDirectory>Always</CopyToOutputDirectory>
     </None>
     <None Include="Resources\resume_VHD.csv">
@@ -522,13 +505,9 @@
     <None Include="Resources\storageAccountTestData.csv">
       <CopyToOutputDirectory>Always</CopyToOutputDirectory>
     </None>
-<<<<<<< HEAD
-    <None Include="Resources\DSC\DscExtensionTestConfiguration.ps1" />
-=======
     <None Include="Resources\DSC\DscExtensionTestConfiguration.ps1">
       <CopyToOutputDirectory>Always</CopyToOutputDirectory>
     </None>
->>>>>>> b6908114
     <None Include="Resources\test1.ps1">
       <CopyToOutputDirectory>Always</CopyToOutputDirectory>
     </None>
