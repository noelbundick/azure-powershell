﻿using System;
using System.Reflection;
using System.Runtime.InteropServices;

// General Information about an assembly is controlled through the following 
// set of attributes. Change these attribute values to modify the information
// associated with an assembly.
[assembly: AssemblyTitle("VhdManagement")]
[assembly: AssemblyDescription("")]
[assembly: AssemblyConfiguration("")]
[assembly: AssemblyCompany("Microsoft")]
[assembly: AssemblyProduct("VhdManagement")]
[assembly: AssemblyCopyright("Copyright © Microsoft")]
[assembly: AssemblyTrademark("")]
[assembly: AssemblyCulture("")]

// Setting ComVisible to false makes the types in this assembly not visible 
// to COM components.  If you need to access a type in this assembly from 
// COM, set the ComVisible attribute to true on that type.
[assembly: ComVisible(false)]

// The following GUID is for the ID of the typelib if this project is exposed to COM
[assembly: Guid("f533c72c-c034-4e74-a961-8b2da198e104")]

// Version information for an assembly consists of the following four values:
//
//      Major Version
//      Minor Version 
//      Build Number
//      Revision
//
// You can specify all the values or you can default the Build and Revision Numbers 
// by using the '*' as shown below:
// [assembly: AssemblyVersion("1.0.*")]
<<<<<<< HEAD
[assembly: AssemblyVersion("1.2.4")]
[assembly: AssemblyFileVersion("1.2.4")]
=======
[assembly: AssemblyVersion("1.3.1")]
[assembly: AssemblyFileVersion("1.3.1")]
>>>>>>> 6b7e5995
[assembly: CLSCompliant(false)]<|MERGE_RESOLUTION|>--- conflicted
+++ resolved
@@ -32,11 +32,6 @@
 // You can specify all the values or you can default the Build and Revision Numbers 
 // by using the '*' as shown below:
 // [assembly: AssemblyVersion("1.0.*")]
-<<<<<<< HEAD
-[assembly: AssemblyVersion("1.2.4")]
-[assembly: AssemblyFileVersion("1.2.4")]
-=======
 [assembly: AssemblyVersion("1.3.1")]
 [assembly: AssemblyFileVersion("1.3.1")]
->>>>>>> 6b7e5995
 [assembly: CLSCompliant(false)]