﻿// ----------------------------------------------------------------------------------
//
// Copyright Microsoft Corporation
// Licensed under the Apache License, Version 2.0 (the "License");
// you may not use this file except in compliance with the License.
// You may obtain a copy of the License at
// http://www.apache.org/licenses/LICENSE-2.0
// Unless required by applicable law or agreed to in writing, software
// distributed under the License is distributed on an "AS IS" BASIS,
// WITHOUT WARRANTIES OR CONDITIONS OF ANY KIND, either express or implied.
// See the License for the specific language governing permissions and
// limitations under the License.
// ----------------------------------------------------------------------------------

using System;
using System.ComponentModel;
using System.Management.Automation;
using Microsoft.Azure.Commands.RecoveryServices.SiteRecovery;
using Microsoft.Azure.Portal.RecoveryServices.Models.Common;
using Microsoft.WindowsAzure.Management.SiteRecovery.Models;
using Microsoft.WindowsAzure.Management.Storage.Models;

namespace Microsoft.Azure.Commands.RecoveryServices
{
    /// <summary>
    /// Creates Azure Site Recovery Protection Profile object in memory.
    /// </summary>
    [Cmdlet(VerbsCommon.New, "AzureSiteRecoveryProtectionProfile", DefaultParameterSetName = ASRParameterSets.EnterpriseToEnterprise)]
    [OutputType(typeof(ASRProtectionProfile))]
    public class CreateAzureSiteRecoveryProtectionProfileObject : RecoveryServicesCmdletBase
    {
        #region Parameters

        /// <summary>
        /// Gets or sets Replication Provider of the Protection Profile.
        /// </summary>
        [Parameter(ParameterSetName = ASRParameterSets.EnterpriseToEnterprise, Mandatory = true)]
        [Parameter(ParameterSetName = ASRParameterSets.EnterpriseToAzure, Mandatory = true)]
        [ValidateNotNullOrEmpty]
        [ValidateSet(
            Constants.HyperVReplica,
            Constants.HyperVReplicaAzure)]
        public string ReplicationProvider { get; set; }

        /// <summary>
        /// Gets or sets a value for Replication Method of the Protection Profile.
        /// </summary>
        [Parameter(ParameterSetName = ASRParameterSets.EnterpriseToEnterprise)]
        [ValidateNotNullOrEmpty]
        [ValidateSet(
            Constants.OnlineReplicationMethod,
            Constants.OfflineReplicationMethod)]
        [DefaultValue(Constants.OnlineReplicationMethod)]
        public string ReplicationMethod { get; set; }

        /// <summary>
        /// Gets or sets a value Recovery Azure Subscription of the Protection Profile for E2A scenarios.
        /// </summary>
        [Parameter(ParameterSetName = ASRParameterSets.EnterpriseToAzure, Mandatory = true)]
        [ValidateNotNullOrEmpty]
        public string RecoveryAzureSubscription { get; set; }

        /// <summary>
        /// Gets or sets Recovery Azure Storage Account Name of the Protection Profile for E2A scenarios.
        /// </summary>
        [Parameter(ParameterSetName = ASRParameterSets.EnterpriseToAzure, Mandatory = true)]
        [ValidateNotNullOrEmpty]
        public string RecoveryAzureStorageAccount { get; set; }

        /// <summary>
        /// Gets or sets a value indicating whether stored data needs to be encrypted.
        /// </summary>
        [Parameter(ParameterSetName = ASRParameterSets.EnterpriseToAzure)]
        [DefaultValue(false)]
        public SwitchParameter EncryptStoredData { get; set; }

        /// <summary>
        /// Gets or sets Replication Frequency of the Protection Profile in seconds.
        /// </summary>
        [Parameter(ParameterSetName = ASRParameterSets.EnterpriseToEnterprise)]
        [Parameter(ParameterSetName = ASRParameterSets.EnterpriseToAzure)]
        [ValidateNotNullOrEmpty]
        [DefaultValue(300)]
        public ushort ReplicationFrequencyInSeconds { get; set; }

        /// <summary>
        /// Gets or sets Recovery Points of the Protection Profile.
        /// </summary>
        [Parameter(ParameterSetName = ASRParameterSets.EnterpriseToEnterprise)]
        [Parameter(ParameterSetName = ASRParameterSets.EnterpriseToAzure)]
        [ValidateNotNullOrEmpty]
        [DefaultValue(0)]
        public int RecoveryPoints { get; set; }

        /// <summary>
        /// Gets or sets Application Consistent Snapshot Frequency of the Protection Profile in hours.
        /// </summary>
        [Parameter(ParameterSetName = ASRParameterSets.EnterpriseToEnterprise)]
        [Parameter(ParameterSetName = ASRParameterSets.EnterpriseToAzure)]
        [ValidateNotNullOrEmpty]
        [DefaultValue(0)]
        public int ApplicationConsistentSnapshotFrequencyInHours { get; set; }

        /// <summary>
        /// Gets or sets a value indicating whether Compression needs to be Enabled on the Protection Profile.
        /// </summary>
        [Parameter(ParameterSetName = ASRParameterSets.EnterpriseToEnterprise)]
        [DefaultValue(true)]
        public SwitchParameter CompressionEnabled { get; set; }

        /// <summary>
        /// Gets or sets the Replication Port of the Protection Profile.
        /// </summary>
        [Parameter(ParameterSetName = ASRParameterSets.EnterpriseToEnterprise)]
        [ValidateNotNullOrEmpty]
        [DefaultValue(8084)]
        public ushort ReplicationPort { get; set; }

        /// <summary>
        /// Gets or sets the Replication Port of the Protection Profile.
        /// </summary>
        [Parameter(ParameterSetName = ASRParameterSets.EnterpriseToEnterprise)]
        [ValidateNotNullOrEmpty]
        [ValidateSet(
            Constants.AuthenticationTypeCertificate,
            Constants.AuthenticationTypeKerberos)]
        [DefaultValue(Constants.AuthenticationTypeCertificate)]
        public string Authentication { get; set; }

        /// <summary>
        /// Gets or sets Replication Start time of the Protection Profile.
        /// </summary>
        [Parameter(ParameterSetName = ASRParameterSets.EnterpriseToEnterprise)]
        [Parameter(ParameterSetName = ASRParameterSets.EnterpriseToAzure)]
        [ValidateNotNullOrEmpty]
        [DefaultValue(null)]
        public TimeSpan? ReplicationStartTime { get; set; }

        /// <summary>
        /// Gets or sets a value indicating whether Replica should be Deleted on 
        /// disabling protection of a protection entity protected by the Protection Profile.
        /// </summary>
        [Parameter(ParameterSetName = ASRParameterSets.EnterpriseToEnterprise)]
        [DefaultValue(false)]
        public SwitchParameter AllowReplicaDeletion { get; set; }

        #endregion Parameters

        /// <summary>
        /// ProcessRecord of the command.
        /// </summary>
        public override void ExecuteCmdlet()
        {
            try
            {
                switch (this.ReplicationProvider)
                {
                    case Constants.HyperVReplica:
                        this.EnterpriseToEnterpriseProtectionProfileObject();
                        break;
                    case Constants.HyperVReplicaAzure:
                        this.EnterpriseToAzureProtectionProfileObject();
                        break;
                }
            }
            catch (Exception exception)
            {
                this.HandleException(exception);
            }
        }

        /// <summary>
        /// Handles interrupts.
        /// </summary>
        protected override void StopProcessing()
        {
            // Ctrl + C and etc
            base.StopProcessing();
            this.StopProcessingFlag = true;
        }

        /// <summary>
        /// Creates an E2A Protection Profile Object
        /// </summary>
        private void EnterpriseToAzureProtectionProfileObject()
        {
            //// Verify whether the storage account is associated with the account or not.
            //// PSRecoveryServicesClientHelper.ValidateStorageAccountAssociation(this.RecoveryAzureStorageAccount);

<<<<<<< HEAD
            // Verify whether the subscription is associated with the account or not.
            PSRecoveryServicesClientHelper.ValidateSubscriptionAccountAssociation(this.RecoveryAzureSubscription);
=======
            //// Verify whether the subscription is associated with the account or not.
            //// PSRecoveryServicesClientHelper.ValidateSubscriptionAccountAssociation(this.RecoveryAzureSubscription);
>>>>>>> 6032c57a

            this.ValidateReplicationStartTime(this.ReplicationStartTime);

            ASRProtectionProfile protectionProfile = new ASRProtectionProfile()
            {
                ReplicationProvider = this.ReplicationProvider,
                HyperVReplicaAzureProviderSettingsObject = new HyperVReplicaAzureProviderSettings()
                {
                    ReplicationMethod = this.ReplicationMethod,
                    RecoveryAzureSubscription = this.RecoveryAzureSubscription,
                    RecoveryAzureStorageAccountName = this.RecoveryAzureStorageAccount,
                    EncryptStoredData = this.EncryptStoredData,
                    ReplicationFrequencyInSeconds = this.ReplicationFrequencyInSeconds,
                    RecoveryPoints = this.RecoveryPoints,
                    ApplicationConsistentSnapshotFrequencyInHours = this.ApplicationConsistentSnapshotFrequencyInHours,
                    ReplicationPort = this.ReplicationPort,
                    ReplicationStartTime = this.ReplicationStartTime,
                    AllowReplicaDeletion = this.AllowReplicaDeletion
                },
                HyperVReplicaProviderSettingsObject = null
            };

            this.WriteObject(protectionProfile);
        }

        /// <summary>
        /// Validates if the time span object has a valid value.
        /// </summary>
        /// <param name="timeSpan">Time span object to be validated</param>
        private void ValidateReplicationStartTime(TimeSpan? timeSpan)
        {
            if (timeSpan == null)
            {
                return;
            }

            if (TimeSpan.Compare(timeSpan.Value, new TimeSpan(24, 0, 0)) == 1)
            {
                throw new InvalidOperationException(
                    string.Format(Properties.Resources.ReplicationStartTimeInvalid));
            }
        }

        /// <summary>
        /// Creates an E2E Protection Profile object
        /// </summary>
        private void EnterpriseToEnterpriseProtectionProfileObject()
        {
            this.ValidateReplicationStartTime(this.ReplicationStartTime);

            ASRProtectionProfile protectionProfile = new ASRProtectionProfile()
            {
                ReplicationProvider = this.ReplicationProvider,
                HyperVReplicaAzureProviderSettingsObject = null,
                HyperVReplicaProviderSettingsObject = new HyperVReplicaProviderSettings()
                {
                    ReplicationMethod = this.ReplicationMethod,
                    ReplicationFrequencyInSeconds = this.ReplicationFrequencyInSeconds,
                    RecoveryPoints = this.RecoveryPoints,
                    ApplicationConsistentSnapshotFrequencyInHours = this.ApplicationConsistentSnapshotFrequencyInHours,
                    CompressionEnabled = this.CompressionEnabled,
                    ReplicationPort = this.ReplicationPort,
                    Authentication = this.Authentication,
                    ReplicationStartTime = this.ReplicationStartTime,
                    AllowReplicaDeletion = this.AllowReplicaDeletion
                }
            };

            this.WriteObject(protectionProfile);
        }
    }
}<|MERGE_RESOLUTION|>--- conflicted
+++ resolved
@@ -187,13 +187,8 @@
             //// Verify whether the storage account is associated with the account or not.
             //// PSRecoveryServicesClientHelper.ValidateStorageAccountAssociation(this.RecoveryAzureStorageAccount);
 
-<<<<<<< HEAD
             // Verify whether the subscription is associated with the account or not.
             PSRecoveryServicesClientHelper.ValidateSubscriptionAccountAssociation(this.RecoveryAzureSubscription);
-=======
-            //// Verify whether the subscription is associated with the account or not.
-            //// PSRecoveryServicesClientHelper.ValidateSubscriptionAccountAssociation(this.RecoveryAzureSubscription);
->>>>>>> 6032c57a
 
             this.ValidateReplicationStartTime(this.ReplicationStartTime);
 
@@ -202,16 +197,13 @@
                 ReplicationProvider = this.ReplicationProvider,
                 HyperVReplicaAzureProviderSettingsObject = new HyperVReplicaAzureProviderSettings()
                 {
-                    ReplicationMethod = this.ReplicationMethod,
                     RecoveryAzureSubscription = this.RecoveryAzureSubscription,
                     RecoveryAzureStorageAccountName = this.RecoveryAzureStorageAccount,
                     EncryptStoredData = this.EncryptStoredData,
                     ReplicationFrequencyInSeconds = this.ReplicationFrequencyInSeconds,
                     RecoveryPoints = this.RecoveryPoints,
                     ApplicationConsistentSnapshotFrequencyInHours = this.ApplicationConsistentSnapshotFrequencyInHours,
-                    ReplicationPort = this.ReplicationPort,
                     ReplicationStartTime = this.ReplicationStartTime,
-                    AllowReplicaDeletion = this.AllowReplicaDeletion
                 },
                 HyperVReplicaProviderSettingsObject = null
             };
