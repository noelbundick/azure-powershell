﻿<?xml version="1.0" encoding="utf-8"?>
<Project ToolsVersion="4.0" DefaultTargets="Build" xmlns="http://schemas.microsoft.com/developer/msbuild/2003">
  <Import Project="$(MSBuildExtensionsPath)\$(MSBuildToolsVersion)\Microsoft.Common.props" Condition="Exists('$(MSBuildExtensionsPath)\$(MSBuildToolsVersion)\Microsoft.Common.props')" />
  <PropertyGroup>
    <Configuration Condition=" '$(Configuration)' == '' ">Debug</Configuration>
    <Platform Condition=" '$(Platform)' == '' ">AnyCPU</Platform>
    <ProjectGuid>{6C8D2337-C9D1-4F52-94B3-AB63A19F3453}</ProjectGuid>
    <OutputType>Library</OutputType>
    <AppDesignerFolder>Properties</AppDesignerFolder>
    <RootNamespace>Microsoft.Azure.Commands.AzureBackup</RootNamespace>
    <AssemblyName>Microsoft.Azure.Commands.AzureBackup</AssemblyName>
    <TargetFrameworkVersion>v4.5</TargetFrameworkVersion>
    <FileAlignment>512</FileAlignment>
    <TargetFrameworkProfile />
    <SolutionDir Condition="$(SolutionDir) == '' Or $(SolutionDir) == '*Undefined*'">..\..\..\</SolutionDir>
    <RestorePackages>true</RestorePackages>
  </PropertyGroup>
  <PropertyGroup Condition=" '$(Configuration)|$(Platform)' == 'Debug|AnyCPU' ">
    <DebugSymbols>true</DebugSymbols>
    <DebugType>full</DebugType>
    <Optimize>false</Optimize>
    <OutputPath>..\..\..\Package\Debug\ResourceManager\AzureResourceManager\AzureBackup\</OutputPath>
    <DefineConstants>DEBUG;TRACE</DefineConstants>
    <ErrorReport>prompt</ErrorReport>
    <WarningLevel>4</WarningLevel>
    <Prefer32Bit>false</Prefer32Bit>
    <CodeAnalysisTreatWarningsAsErrors>false</CodeAnalysisTreatWarningsAsErrors>
    <CodeAnalysisIgnoreGeneratedCode>true</CodeAnalysisIgnoreGeneratedCode>
    <RunCodeAnalysis>true</RunCodeAnalysis>
    <CodeAnalysisRuleSet>MinimumRecommendedRules.ruleset</CodeAnalysisRuleSet>
  </PropertyGroup>
  <PropertyGroup Condition=" '$(Configuration)|$(Platform)' == 'Release|AnyCPU' ">
    <OutputPath>..\..\..\Package\Release\ServiceManagement\Azure\StorSimple\</OutputPath>
    <DefineConstants>TRACE;SIGN</DefineConstants>
    <Optimize>true</Optimize>
    <DebugType>pdbonly</DebugType>
    <PlatformTarget>AnyCPU</PlatformTarget>
    <ErrorReport>prompt</ErrorReport>
    <CodeAnalysisRuleSet>MinimumRecommendedRules.ruleset</CodeAnalysisRuleSet>
    <SignAssembly>true</SignAssembly>
    <AssemblyOriginatorKeyFile>MSSharedLibKey.snk</AssemblyOriginatorKeyFile>
    <DelaySign>true</DelaySign>
    <Prefer32Bit>false</Prefer32Bit>
  </PropertyGroup>
  <ItemGroup>
    <Reference Include="BackupManagementInterface, Version=1.0.523.0, Culture=neutral, PublicKeyToken=31bf3856ad364e35, processorArchitecture=MSIL">
      <SpecificVersion>False</SpecificVersion>
      <HintPath>Resources\BackupManagementInterface.dll</HintPath>
    </Reference>
    <Reference Include="BMSCommonInterface, Version=1.0.523.0, Culture=neutral, PublicKeyToken=31bf3856ad364e35, processorArchitecture=MSIL">
      <SpecificVersion>False</SpecificVersion>
      <HintPath>Resources\BMSCommonInterface.dll</HintPath>
    </Reference>
    <Reference Include="Hyak.Common">
      <HintPath>..\..\..\packages\Hyak.Common.1.0.2\lib\portable-net403+win+wpa81\Hyak.Common.dll</HintPath>
    </Reference>
    <Reference Include="Microsoft.Azure.Common">
      <HintPath>..\..\..\packages\Microsoft.Azure.Common.2.1.0\lib\net45\Microsoft.Azure.Common.dll</HintPath>
    </Reference>
    <Reference Include="Microsoft.Azure.Common.Authentication, Version=1.0.0.0, Culture=neutral, PublicKeyToken=31bf3856ad364e35, processorArchitecture=MSIL">
      <SpecificVersion>False</SpecificVersion>
      <HintPath>..\..\..\packages\Microsoft.Azure.Common.Authentication.1.0.25-preview\lib\net45\Microsoft.Azure.Common.Authentication.dll</HintPath>
    </Reference>
    <Reference Include="Microsoft.Azure.Common.NetFramework">
      <HintPath>..\..\..\packages\Microsoft.Azure.Common.2.1.0\lib\net45\Microsoft.Azure.Common.NetFramework.dll</HintPath>
    </Reference>
    <Reference Include="Microsoft.Azure.ResourceManager">
      <HintPath>..\..\..\packages\Microsoft.Azure.Management.Resources.2.18.0-preview\lib\net40\Microsoft.Azure.ResourceManager.dll</HintPath>
    </Reference>
    <Reference Include="Microsoft.IdentityModel.Clients.ActiveDirectory">
      <HintPath>..\..\..\packages\Microsoft.IdentityModel.Clients.ActiveDirectory.2.14.201151115\lib\net45\Microsoft.IdentityModel.Clients.ActiveDirectory.dll</HintPath>
    </Reference>
    <Reference Include="Microsoft.IdentityModel.Clients.ActiveDirectory.WindowsForms">
      <HintPath>..\..\..\packages\Microsoft.IdentityModel.Clients.ActiveDirectory.2.14.201151115\lib\net45\Microsoft.IdentityModel.Clients.ActiveDirectory.WindowsForms.dll</HintPath>
    </Reference>
    <Reference Include="Microsoft.Threading.Tasks">
      <HintPath>..\..\..\packages\Microsoft.Bcl.Async.1.0.168\lib\net40\Microsoft.Threading.Tasks.dll</HintPath>
    </Reference>
    <Reference Include="Microsoft.Threading.Tasks.Extensions">
      <HintPath>..\..\..\packages\Microsoft.Bcl.Async.1.0.168\lib\net40\Microsoft.Threading.Tasks.Extensions.dll</HintPath>
    </Reference>
    <Reference Include="Microsoft.Threading.Tasks.Extensions.Desktop">
      <HintPath>..\..\..\packages\Microsoft.Bcl.Async.1.0.168\lib\net40\Microsoft.Threading.Tasks.Extensions.Desktop.dll</HintPath>
    </Reference>
    <Reference Include="Microsoft.WindowsAzure.Management">
      <HintPath>..\..\..\packages\Microsoft.WindowsAzure.Management.4.1.1\lib\net40\Microsoft.WindowsAzure.Management.dll</HintPath>
    </Reference>
    <Reference Include="Microsoft.WindowsAzure.Management.BackupServicesManagment, Version=0.0.0.0, Culture=neutral, processorArchitecture=MSIL">
      <SpecificVersion>False</SpecificVersion>
      <HintPath>..\..\..\..\..\azure-sdk-for-net\src\ResourceManagement\AzureBackup\BackupServicesManagment\bin\Net45-Release\Microsoft.WindowsAzure.Management.BackupServicesManagment.dll</HintPath>
    </Reference>
    <Reference Include="Microsoft.WindowsAzure.Management.Common, Version=1.0.0.0, Culture=neutral, PublicKeyToken=31bf3856ad364e35, processorArchitecture=MSIL">
      <SpecificVersion>False</SpecificVersion>
      <HintPath>Cmdlets\VaultCredentials\Microsoft.WindowsAzure.Management.Common.dll</HintPath>
    </Reference>
    <Reference Include="Microsoft.WindowsAzure.Management.Scheduler">
      <HintPath>..\..\..\packages\Microsoft.WindowsAzure.Management.Scheduler.6.0.0\lib\net40\Microsoft.WindowsAzure.Management.Scheduler.dll</HintPath>
    </Reference>
    <Reference Include="Newtonsoft.Json">
      <HintPath>..\..\..\packages\Newtonsoft.Json.6.0.8\lib\net45\Newtonsoft.Json.dll</HintPath>
    </Reference>
    <Reference Include="Security.Cryptography">
      <HintPath>Cmdlets\VaultCredentials\Security.Cryptography.dll</HintPath>
    </Reference>
    <Reference Include="System" />
    <Reference Include="System.Management.Automation, Version=3.0.0.0, Culture=neutral, PublicKeyToken=31bf3856ad364e35, processorArchitecture=MSIL" />
    <Reference Include="System.Net" />
    <Reference Include="System.Net.Http" />
    <Reference Include="System.Net.Http.Extensions, Version=2.2.28.0, Culture=neutral, PublicKeyToken=b03f5f7f11d50a3a, processorArchitecture=MSIL">
      <SpecificVersion>False</SpecificVersion>
      <HintPath>..\..\..\packages\Microsoft.Net.Http.2.2.28\lib\net45\System.Net.Http.Extensions.dll</HintPath>
    </Reference>
    <Reference Include="System.Net.Http.Primitives, Version=4.2.28.0, Culture=neutral, PublicKeyToken=b03f5f7f11d50a3a, processorArchitecture=MSIL">
      <SpecificVersion>False</SpecificVersion>
      <HintPath>..\..\..\packages\Microsoft.Net.Http.2.2.28\lib\net45\System.Net.Http.Primitives.dll</HintPath>
    </Reference>
    <Reference Include="System.Net.Http.WebRequest" />
    <Reference Include="System.Runtime.Caching" />
    <Reference Include="System.Runtime.Serialization" />
    <Reference Include="System.Security" />
    <Reference Include="System.Web" />
    <Reference Include="System.Xml.Linq" />
    <Reference Include="System.Data.DataSetExtensions" />
    <Reference Include="Microsoft.CSharp" />
    <Reference Include="System.Data" />
    <Reference Include="System.Xml" />
  </ItemGroup>
  <ItemGroup>
    <Compile Include="AzureBackupContainerCmdletBase.cs" />
    <Compile Include="AzureBackupDSCmdletBase.cs" />
    <Compile Include="AzureBackupItemCmdletBase.cs" />
    <Compile Include="AzureBackupVaultCmdletBase.cs" />
    <Compile Include="AzureBackupCmdletBase.cs" />
    <Compile Include="AzureBackupCmdletHelpMessage.cs" />
    <Compile Include="Cmdlets\BackUp\TriggerBackUp.cs" />
<<<<<<< HEAD
    <Compile Include="Cmdlets\DataSource\Disable-AzureBackupProtection .cs" />
    <Compile Include="Cmdlets\DataSource\Enable-AzureBackupProtection .cs" />
    <Compile Include="Cmdlets\DataSource\GetAzureBackupItem.cs" />
=======
    <Compile Include="Cmdlets\RecoveryPoint\GetAzureBackupRecoveryPoint.cs" />
    <Compile Include="Cmdlets\Container\GetAzureBackupContainer.cs" />
>>>>>>> 0d4af696
    <Compile Include="Cmdlets\Jobs\GetAzureBackupJob.cs" />
    <Compile Include="Cmdlets\ProtectionPolicy\GetAzureBackupProtectionPolicy.cs" />
    <Compile Include="Cmdlets\RecoveryPoint\GetAzureBackupRecoveryPoint.cs" />
    <Compile Include="Cmdlets\VaultCredentials\AcsNamespace.cs" />
    <Compile Include="Cmdlets\VaultCredentials\CertUtils.cs" />
    <Compile Include="Cmdlets\VaultCredentials\Constants.cs" />
    <Compile Include="Cmdlets\VaultCredentials\GetAzureBackupVaultCredentials.cs" />
    <Compile Include="Cmdlets\VaultCredentials\VaultCredentials.cs" />
    <Compile Include="Models\AzureBackupBaseObjects.cs" />
    <Compile Include="Models\AzureBackupContainer.cs" />
    <Compile Include="Models\AzureBackupContainerStatus.cs" />
    <Compile Include="Models\AzureBackupContainerType.cs" />
    <Compile Include="Models\AzureBackupItem.cs" />
    <Compile Include="Models\AzureBackupRecoveryPoint.cs" />
    <Compile Include="Models\ProtectionPolicy.cs" />
    <Compile Include="Properties\Resources.Designer.cs">
      <AutoGen>True</AutoGen>
      <DesignTime>True</DesignTime>
      <DependentUpon>Resources.resx</DependentUpon>
    </Compile>
    <Compile Include="Properties\AssemblyInfo.cs" />
  </ItemGroup>
  <ItemGroup>
    <ProjectReference Include="..\..\..\Common\Commands.Common\Commands.Common.csproj">
      <Project>{5ee72c53-1720-4309-b54b-5fb79703195f}</Project>
      <Name>Commands.Common</Name>
    </ProjectReference>
  </ItemGroup>
  <ItemGroup>
    <None Include="Microsoft.Azure.Commands.AzureBackup.format.ps1xml">
      <CopyToOutputDirectory>Always</CopyToOutputDirectory>
      <SubType>Designer</SubType>
    </None>
    <None Include="Microsoft.Azure.Commands.AzureBackup.types.ps1xml">
      <CopyToOutputDirectory>Always</CopyToOutputDirectory>
    </None>
    <None Include="packages.config">
      <SubType>Designer</SubType>
    </None>
  </ItemGroup>
  <ItemGroup>
    <EmbeddedResource Include="Properties\Resources.resx">
      <Generator>ResXFileCodeGenerator</Generator>
      <SubType>Designer</SubType>
      <LastGenOutput>Resources.Designer.cs</LastGenOutput>
    </EmbeddedResource>
  </ItemGroup>
  <ItemGroup>
    <Content Include="Resources\BackupManagementInterface.dll" />
    <Content Include="Resources\BMSCommonInterface.dll" />
    <Content Include="Resources\Microsoft.WindowsAzure.Management.Common.dll" />
    <Content Include="Resources\Security.Cryptography.dll" />
  </ItemGroup>
  <Import Project="$(MSBuildToolsPath)\Microsoft.CSharp.targets" />
  <Import Project="$(SolutionDir)\.nuget\NuGet.targets" Condition="Exists('$(SolutionDir)\.nuget\NuGet.targets')" />
  <Target Name="EnsureNuGetPackageBuildImports" BeforeTargets="PrepareForBuild">
    <PropertyGroup>
      <ErrorText>This project references NuGet package(s) that are missing on this computer. Enable NuGet Package Restore to download them.  For more information, see http://go.microsoft.com/fwlink/?LinkID=322105. The missing file is {0}.</ErrorText>
    </PropertyGroup>
    <Error Condition="!Exists('$(SolutionDir)\.nuget\NuGet.targets')" Text="$([System.String]::Format('$(ErrorText)', '$(SolutionDir)\.nuget\NuGet.targets'))" />
    <Error Condition="!Exists('..\..\..\packages\Microsoft.Bcl.Build.1.0.21\build\Microsoft.Bcl.Build.targets')" Text="$([System.String]::Format('$(ErrorText)', '..\..\..\packages\Microsoft.Bcl.Build.1.0.21\build\Microsoft.Bcl.Build.targets'))" />
  </Target>
  <Import Project="..\..\..\packages\Microsoft.Bcl.Build.1.0.21\build\Microsoft.Bcl.Build.targets" Condition="Exists('..\..\..\packages\Microsoft.Bcl.Build.1.0.21\build\Microsoft.Bcl.Build.targets')" />
  <!-- To modify your build process, add your task inside one of the targets below and uncomment it. 
       Other similar extension points exist, see Microsoft.Common.targets.
  <Target Name="BeforeBuild">
  </Target>
  <Target Name="AfterBuild">
  </Target>
  -->
</Project><|MERGE_RESOLUTION|>--- conflicted
+++ resolved
@@ -118,7 +118,6 @@
     <Reference Include="System.Runtime.Caching" />
     <Reference Include="System.Runtime.Serialization" />
     <Reference Include="System.Security" />
-    <Reference Include="System.Web" />
     <Reference Include="System.Xml.Linq" />
     <Reference Include="System.Data.DataSetExtensions" />
     <Reference Include="Microsoft.CSharp" />
@@ -133,17 +132,13 @@
     <Compile Include="AzureBackupCmdletBase.cs" />
     <Compile Include="AzureBackupCmdletHelpMessage.cs" />
     <Compile Include="Cmdlets\BackUp\TriggerBackUp.cs" />
-<<<<<<< HEAD
     <Compile Include="Cmdlets\DataSource\Disable-AzureBackupProtection .cs" />
     <Compile Include="Cmdlets\DataSource\Enable-AzureBackupProtection .cs" />
     <Compile Include="Cmdlets\DataSource\GetAzureBackupItem.cs" />
-=======
     <Compile Include="Cmdlets\RecoveryPoint\GetAzureBackupRecoveryPoint.cs" />
     <Compile Include="Cmdlets\Container\GetAzureBackupContainer.cs" />
->>>>>>> 0d4af696
     <Compile Include="Cmdlets\Jobs\GetAzureBackupJob.cs" />
     <Compile Include="Cmdlets\ProtectionPolicy\GetAzureBackupProtectionPolicy.cs" />
-    <Compile Include="Cmdlets\RecoveryPoint\GetAzureBackupRecoveryPoint.cs" />
     <Compile Include="Cmdlets\VaultCredentials\AcsNamespace.cs" />
     <Compile Include="Cmdlets\VaultCredentials\CertUtils.cs" />
     <Compile Include="Cmdlets\VaultCredentials\Constants.cs" />
