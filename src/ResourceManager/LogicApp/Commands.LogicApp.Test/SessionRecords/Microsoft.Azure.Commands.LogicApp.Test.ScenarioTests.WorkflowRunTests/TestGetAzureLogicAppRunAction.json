{
  "Entries": [
    {
<<<<<<< HEAD
      "RequestUri": "/subscriptions/57b7034d-72d4-433d-ace2-a7460aed6a99/resourcegroups/onesdk1772?api-version=2014-04-01-preview",
      "EncodedRequestUri": "L3N1YnNjcmlwdGlvbnMvNTdiNzAzNGQtNzJkNC00MzNkLWFjZTItYTc0NjBhZWQ2YTk5L3Jlc291cmNlZ3JvdXBzL29uZXNkazE3NzI/YXBpLXZlcnNpb249MjAxNC0wNC0wMS1wcmV2aWV3",
=======
      "RequestUri": "/subscriptions/57b7034d-72d4-433d-ace2-a7460aed6a99/resourcegroups/onesdk3131?api-version=2014-04-01-preview",
      "EncodedRequestUri": "L3N1YnNjcmlwdGlvbnMvNTdiNzAzNGQtNzJkNC00MzNkLWFjZTItYTc0NjBhZWQ2YTk5L3Jlc291cmNlZ3JvdXBzL29uZXNkazMxMzE/YXBpLXZlcnNpb249MjAxNC0wNC0wMS1wcmV2aWV3",
>>>>>>> 9fbe613e
      "RequestMethod": "HEAD",
      "RequestBody": "",
      "RequestHeaders": {
        "User-Agent": [
          "Microsoft.Azure.Management.Resources.ResourceManagementClient/2.0.0.0"
        ]
      },
      "ResponseBody": "",
      "ResponseHeaders": {
        "Content-Length": [
          "102"
        ],
        "Content-Type": [
          "application/json; charset=utf-8"
        ],
        "Expires": [
          "-1"
        ],
        "Pragma": [
          "no-cache"
        ],
        "x-ms-failure-cause": [
          "gateway"
        ],
        "x-ms-ratelimit-remaining-subscription-reads": [
<<<<<<< HEAD
          "14952"
        ],
        "x-ms-request-id": [
          "cef59fa1-f9cc-4700-96e7-2bdd9b984cf9"
        ],
        "x-ms-correlation-request-id": [
          "cef59fa1-f9cc-4700-96e7-2bdd9b984cf9"
        ],
        "x-ms-routing-request-id": [
          "WESTUS:20160129T231301Z:cef59fa1-f9cc-4700-96e7-2bdd9b984cf9"
=======
          "14902"
        ],
        "x-ms-request-id": [
          "5c508153-50f7-42e5-b663-e472875c7dbc"
        ],
        "x-ms-correlation-request-id": [
          "5c508153-50f7-42e5-b663-e472875c7dbc"
        ],
        "x-ms-routing-request-id": [
          "WESTUS:20160129T222948Z:5c508153-50f7-42e5-b663-e472875c7dbc"
>>>>>>> 9fbe613e
        ],
        "Strict-Transport-Security": [
          "max-age=31536000; includeSubDomains"
        ],
        "Cache-Control": [
          "no-cache"
        ],
        "Date": [
<<<<<<< HEAD
          "Fri, 29 Jan 2016 23:13:00 GMT"
=======
          "Fri, 29 Jan 2016 22:29:47 GMT"
>>>>>>> 9fbe613e
        ]
      },
      "StatusCode": 404
    },
    {
<<<<<<< HEAD
      "RequestUri": "/subscriptions/57b7034d-72d4-433d-ace2-a7460aed6a99/resourcegroups/onesdk1772?api-version=2014-04-01-preview",
      "EncodedRequestUri": "L3N1YnNjcmlwdGlvbnMvNTdiNzAzNGQtNzJkNC00MzNkLWFjZTItYTc0NjBhZWQ2YTk5L3Jlc291cmNlZ3JvdXBzL29uZXNkazE3NzI/YXBpLXZlcnNpb249MjAxNC0wNC0wMS1wcmV2aWV3",
=======
      "RequestUri": "/subscriptions/57b7034d-72d4-433d-ace2-a7460aed6a99/resourcegroups/onesdk3131?api-version=2014-04-01-preview",
      "EncodedRequestUri": "L3N1YnNjcmlwdGlvbnMvNTdiNzAzNGQtNzJkNC00MzNkLWFjZTItYTc0NjBhZWQ2YTk5L3Jlc291cmNlZ3JvdXBzL29uZXNkazMxMzE/YXBpLXZlcnNpb249MjAxNC0wNC0wMS1wcmV2aWV3",
>>>>>>> 9fbe613e
      "RequestMethod": "PUT",
      "RequestBody": "{\r\n  \"location\": \"West US\"\r\n}",
      "RequestHeaders": {
        "Content-Type": [
          "application/json; charset=utf-8"
        ],
        "Content-Length": [
          "29"
        ],
        "User-Agent": [
          "Microsoft.Azure.Management.Resources.ResourceManagementClient/2.0.0.0"
        ]
      },
<<<<<<< HEAD
      "ResponseBody": "{\r\n  \"id\": \"/subscriptions/57b7034d-72d4-433d-ace2-a7460aed6a99/resourceGroups/onesdk1772\",\r\n  \"name\": \"onesdk1772\",\r\n  \"location\": \"westus\",\r\n  \"properties\": {\r\n    \"provisioningState\": \"Succeeded\"\r\n  }\r\n}",
=======
      "ResponseBody": "{\r\n  \"id\": \"/subscriptions/57b7034d-72d4-433d-ace2-a7460aed6a99/resourceGroups/onesdk3131\",\r\n  \"name\": \"onesdk3131\",\r\n  \"location\": \"westus\",\r\n  \"properties\": {\r\n    \"provisioningState\": \"Succeeded\"\r\n  }\r\n}",
>>>>>>> 9fbe613e
      "ResponseHeaders": {
        "Content-Length": [
          "173"
        ],
        "Content-Type": [
          "application/json; charset=utf-8"
        ],
        "Expires": [
          "-1"
        ],
        "Pragma": [
          "no-cache"
        ],
        "x-ms-ratelimit-remaining-subscription-writes": [
<<<<<<< HEAD
          "1194"
        ],
        "x-ms-request-id": [
          "51da4c4a-d568-4e5b-babe-974074550ba7"
        ],
        "x-ms-correlation-request-id": [
          "51da4c4a-d568-4e5b-babe-974074550ba7"
        ],
        "x-ms-routing-request-id": [
          "WESTUS:20160129T231301Z:51da4c4a-d568-4e5b-babe-974074550ba7"
=======
          "1198"
        ],
        "x-ms-request-id": [
          "4b1431e8-339b-4fba-96e6-84c68bc835b6"
        ],
        "x-ms-correlation-request-id": [
          "4b1431e8-339b-4fba-96e6-84c68bc835b6"
        ],
        "x-ms-routing-request-id": [
          "WESTUS:20160129T222949Z:4b1431e8-339b-4fba-96e6-84c68bc835b6"
>>>>>>> 9fbe613e
        ],
        "Strict-Transport-Security": [
          "max-age=31536000; includeSubDomains"
        ],
        "Cache-Control": [
          "no-cache"
        ],
        "Date": [
<<<<<<< HEAD
          "Fri, 29 Jan 2016 23:13:01 GMT"
=======
          "Fri, 29 Jan 2016 22:29:49 GMT"
>>>>>>> 9fbe613e
        ]
      },
      "StatusCode": 201
    },
    {
<<<<<<< HEAD
      "RequestUri": "/subscriptions/57b7034d-72d4-433d-ace2-a7460aed6a99/resourceGroups/onesdk1772/resources?api-version=2014-04-01-preview",
      "EncodedRequestUri": "L3N1YnNjcmlwdGlvbnMvNTdiNzAzNGQtNzJkNC00MzNkLWFjZTItYTc0NjBhZWQ2YTk5L3Jlc291cmNlR3JvdXBzL29uZXNkazE3NzIvcmVzb3VyY2VzP2FwaS12ZXJzaW9uPTIwMTQtMDQtMDEtcHJldmlldw==",
=======
      "RequestUri": "/subscriptions/57b7034d-72d4-433d-ace2-a7460aed6a99/resourceGroups/onesdk3131/resources?api-version=2014-04-01-preview",
      "EncodedRequestUri": "L3N1YnNjcmlwdGlvbnMvNTdiNzAzNGQtNzJkNC00MzNkLWFjZTItYTc0NjBhZWQ2YTk5L3Jlc291cmNlR3JvdXBzL29uZXNkazMxMzEvcmVzb3VyY2VzP2FwaS12ZXJzaW9uPTIwMTQtMDQtMDEtcHJldmlldw==",
>>>>>>> 9fbe613e
      "RequestMethod": "GET",
      "RequestBody": "",
      "RequestHeaders": {
        "User-Agent": [
          "Microsoft.Azure.Management.Resources.ResourceManagementClient/2.0.0.0"
        ]
      },
      "ResponseBody": "{\r\n  \"value\": []\r\n}",
      "ResponseHeaders": {
        "Content-Length": [
          "12"
        ],
        "Content-Type": [
          "application/json; charset=utf-8"
        ],
        "Expires": [
          "-1"
        ],
        "Pragma": [
          "no-cache"
        ],
        "x-ms-ratelimit-remaining-subscription-reads": [
<<<<<<< HEAD
          "14951"
        ],
        "x-ms-request-id": [
          "eb45ff7d-5db5-408b-b4f9-793585d7b660"
        ],
        "x-ms-correlation-request-id": [
          "eb45ff7d-5db5-408b-b4f9-793585d7b660"
        ],
        "x-ms-routing-request-id": [
          "WESTUS:20160129T231302Z:eb45ff7d-5db5-408b-b4f9-793585d7b660"
=======
          "14901"
        ],
        "x-ms-request-id": [
          "8352c72b-43ed-4376-a808-cf745800cc33"
        ],
        "x-ms-correlation-request-id": [
          "8352c72b-43ed-4376-a808-cf745800cc33"
        ],
        "x-ms-routing-request-id": [
          "WESTUS:20160129T222950Z:8352c72b-43ed-4376-a808-cf745800cc33"
>>>>>>> 9fbe613e
        ],
        "Strict-Transport-Security": [
          "max-age=31536000; includeSubDomains"
        ],
        "Cache-Control": [
          "no-cache"
        ],
        "Date": [
<<<<<<< HEAD
          "Fri, 29 Jan 2016 23:13:01 GMT"
=======
          "Fri, 29 Jan 2016 22:29:49 GMT"
>>>>>>> 9fbe613e
        ]
      },
      "StatusCode": 200
    },
    {
<<<<<<< HEAD
      "RequestUri": "/subscriptions/57b7034d-72d4-433d-ace2-a7460aed6a99/resourceGroups/onesdk1772/providers/Microsoft.Web/serverfarms/StandardServicePlan?api-version=2015-08-01",
      "EncodedRequestUri": "L3N1YnNjcmlwdGlvbnMvNTdiNzAzNGQtNzJkNC00MzNkLWFjZTItYTc0NjBhZWQ2YTk5L3Jlc291cmNlR3JvdXBzL29uZXNkazE3NzIvcHJvdmlkZXJzL01pY3Jvc29mdC5XZWIvc2VydmVyZmFybXMvU3RhbmRhcmRTZXJ2aWNlUGxhbj9hcGktdmVyc2lvbj0yMDE1LTA4LTAx",
=======
      "RequestUri": "/subscriptions/57b7034d-72d4-433d-ace2-a7460aed6a99/resourceGroups/onesdk3131/providers/Microsoft.Web/serverfarms/StandardServicePlan?api-version=2015-08-01",
      "EncodedRequestUri": "L3N1YnNjcmlwdGlvbnMvNTdiNzAzNGQtNzJkNC00MzNkLWFjZTItYTc0NjBhZWQ2YTk5L3Jlc291cmNlR3JvdXBzL29uZXNkazMxMzEvcHJvdmlkZXJzL01pY3Jvc29mdC5XZWIvc2VydmVyZmFybXMvU3RhbmRhcmRTZXJ2aWNlUGxhbj9hcGktdmVyc2lvbj0yMDE1LTA4LTAx",
>>>>>>> 9fbe613e
      "RequestMethod": "GET",
      "RequestBody": "",
      "RequestHeaders": {
        "x-ms-client-request-id": [
<<<<<<< HEAD
          "b4082418-cf5f-4452-b92a-146c47668461"
=======
          "a2c62557-d8b2-416c-a1a4-8c4dab23c047"
>>>>>>> 9fbe613e
        ],
        "accept-language": [
          "en-US"
        ],
        "User-Agent": [
          "Microsoft.Azure.Management.WebSites.WebSiteManagementClient/0.9.0.0"
        ],
        "Accept": [
          "application/json"
        ]
      },
<<<<<<< HEAD
      "ResponseBody": "{\r\n  \"id\": \"/subscriptions/57b7034d-72d4-433d-ace2-a7460aed6a99/resourceGroups/onesdk1772/providers/Microsoft.Web/serverfarms/StandardServicePlan\",\r\n  \"name\": \"StandardServicePlan\",\r\n  \"type\": \"Microsoft.Web/serverfarms\",\r\n  \"location\": \"West US\",\r\n  \"tags\": null,\r\n  \"properties\": {\r\n    \"serverFarmId\": 0,\r\n    \"name\": \"StandardServicePlan\",\r\n    \"workerSize\": 0,\r\n    \"workerSizeId\": 0,\r\n    \"numberOfWorkers\": 1,\r\n    \"currentWorkerSize\": 0,\r\n    \"currentWorkerSizeId\": 0,\r\n    \"currentNumberOfWorkers\": 1,\r\n    \"status\": 0,\r\n    \"webSpace\": \"onesdk1772-WestUSwebspace\",\r\n    \"subscription\": \"57b7034d-72d4-433d-ace2-a7460aed6a99\",\r\n    \"adminSiteName\": null,\r\n    \"hostingEnvironment\": null,\r\n    \"hostingEnvironmentProfile\": null,\r\n    \"maximumNumberOfWorkers\": 10,\r\n    \"planName\": \"VirtualDedicatedPlan\",\r\n    \"adminRuntimeSiteName\": null,\r\n    \"computeMode\": 0,\r\n    \"siteMode\": null,\r\n    \"geoRegion\": \"West US\",\r\n    \"perSiteScaling\": false,\r\n    \"numberOfSites\": 0,\r\n    \"hostingEnvironmentId\": null,\r\n    \"tags\": null,\r\n    \"kind\": null,\r\n    \"resourceGroup\": \"onesdk1772\"\r\n  },\r\n  \"sku\": {\r\n    \"name\": \"S1\",\r\n    \"tier\": \"Standard\",\r\n    \"size\": \"S1\",\r\n    \"family\": \"S\",\r\n    \"capacity\": 1\r\n  }\r\n}",
=======
      "ResponseBody": "{\r\n  \"id\": \"/subscriptions/57b7034d-72d4-433d-ace2-a7460aed6a99/resourceGroups/onesdk3131/providers/Microsoft.Web/serverfarms/StandardServicePlan\",\r\n  \"name\": \"StandardServicePlan\",\r\n  \"type\": \"Microsoft.Web/serverfarms\",\r\n  \"location\": \"West US\",\r\n  \"tags\": null,\r\n  \"properties\": {\r\n    \"serverFarmId\": 0,\r\n    \"name\": \"StandardServicePlan\",\r\n    \"workerSize\": 0,\r\n    \"workerSizeId\": 0,\r\n    \"numberOfWorkers\": 1,\r\n    \"currentWorkerSize\": 0,\r\n    \"currentWorkerSizeId\": 0,\r\n    \"currentNumberOfWorkers\": 1,\r\n    \"status\": 0,\r\n    \"webSpace\": \"onesdk3131-WestUSwebspace\",\r\n    \"subscription\": \"57b7034d-72d4-433d-ace2-a7460aed6a99\",\r\n    \"adminSiteName\": null,\r\n    \"hostingEnvironment\": null,\r\n    \"hostingEnvironmentProfile\": null,\r\n    \"maximumNumberOfWorkers\": 10,\r\n    \"planName\": \"VirtualDedicatedPlan\",\r\n    \"adminRuntimeSiteName\": null,\r\n    \"computeMode\": 0,\r\n    \"siteMode\": null,\r\n    \"geoRegion\": \"West US\",\r\n    \"perSiteScaling\": false,\r\n    \"numberOfSites\": 0,\r\n    \"hostingEnvironmentId\": null,\r\n    \"tags\": null,\r\n    \"kind\": null,\r\n    \"resourceGroup\": \"onesdk3131\"\r\n  },\r\n  \"sku\": {\r\n    \"name\": \"S1\",\r\n    \"tier\": \"Standard\",\r\n    \"size\": \"S1\",\r\n    \"family\": \"S\",\r\n    \"capacity\": 1\r\n  }\r\n}",
>>>>>>> 9fbe613e
      "ResponseHeaders": {
        "Content-Length": [
          "951"
        ],
        "Content-Type": [
          "application/json"
        ],
        "Expires": [
          "-1"
        ],
        "Pragma": [
          "no-cache"
        ],
        "Strict-Transport-Security": [
          "max-age=31536000; includeSubDomains"
        ],
        "x-ms-request-id": [
<<<<<<< HEAD
          "656621e7-83ee-4c3c-a559-1ff63e956790"
        ],
        "x-ms-ratelimit-remaining-subscription-reads": [
          "14892"
        ],
        "x-ms-correlation-request-id": [
          "ab957250-e9f5-434d-91cb-53fc4f84d93f"
        ],
        "x-ms-routing-request-id": [
          "WESTUS:20160129T231316Z:ab957250-e9f5-434d-91cb-53fc4f84d93f"
=======
          "b581bd57-2f44-4f16-b2bf-ecbbd895ede8"
        ],
        "x-ms-ratelimit-remaining-subscription-reads": [
          "14962"
        ],
        "x-ms-correlation-request-id": [
          "3134efc6-4e72-43fe-bcb3-d8382a093f09"
        ],
        "x-ms-routing-request-id": [
          "WESTUS:20160129T222958Z:3134efc6-4e72-43fe-bcb3-d8382a093f09"
>>>>>>> 9fbe613e
        ],
        "Cache-Control": [
          "no-cache"
        ],
        "Date": [
<<<<<<< HEAD
          "Fri, 29 Jan 2016 23:13:15 GMT"
=======
          "Fri, 29 Jan 2016 22:29:58 GMT"
>>>>>>> 9fbe613e
        ],
        "Server": [
          "Microsoft-IIS/8.0"
        ],
        "X-AspNet-Version": [
          "4.0.30319"
        ],
        "X-Powered-By": [
          "ASP.NET"
        ]
      },
      "StatusCode": 200
    },
    {
<<<<<<< HEAD
      "RequestUri": "/subscriptions/57b7034d-72d4-433d-ace2-a7460aed6a99/resourceGroups/onesdk1772/providers/Microsoft.Logic/workflows/onesdk3661?api-version=2015-02-01-preview",
      "EncodedRequestUri": "L3N1YnNjcmlwdGlvbnMvNTdiNzAzNGQtNzJkNC00MzNkLWFjZTItYTc0NjBhZWQ2YTk5L3Jlc291cmNlR3JvdXBzL29uZXNkazE3NzIvcHJvdmlkZXJzL01pY3Jvc29mdC5Mb2dpYy93b3JrZmxvd3Mvb25lc2RrMzY2MT9hcGktdmVyc2lvbj0yMDE1LTAyLTAxLXByZXZpZXc=",
=======
      "RequestUri": "/subscriptions/57b7034d-72d4-433d-ace2-a7460aed6a99/resourceGroups/onesdk3131/providers/Microsoft.Logic/workflows/onesdk2279?api-version=2015-02-01-preview",
      "EncodedRequestUri": "L3N1YnNjcmlwdGlvbnMvNTdiNzAzNGQtNzJkNC00MzNkLWFjZTItYTc0NjBhZWQ2YTk5L3Jlc291cmNlR3JvdXBzL29uZXNkazMxMzEvcHJvdmlkZXJzL01pY3Jvc29mdC5Mb2dpYy93b3JrZmxvd3Mvb25lc2RrMjI3OT9hcGktdmVyc2lvbj0yMDE1LTAyLTAxLXByZXZpZXc=",
>>>>>>> 9fbe613e
      "RequestMethod": "GET",
      "RequestBody": "",
      "RequestHeaders": {
        "x-ms-client-request-id": [
<<<<<<< HEAD
          "0a1cda17-fe86-4c49-942a-bb1bd5c62770"
=======
          "bd633bc1-e1e8-4c83-b1f3-0a14e7c229c2"
>>>>>>> 9fbe613e
        ],
        "accept-language": [
          "en-US"
        ],
        "User-Agent": [
          "Microsoft.Azure.Management.Logic.LogicManagementClient/0.1.0.0"
        ]
      },
<<<<<<< HEAD
      "ResponseBody": "{\r\n  \"error\": {\r\n    \"code\": \"ResourceNotFound\",\r\n    \"message\": \"The Resource 'Microsoft.Logic/workflows/onesdk3661' under resource group 'onesdk1772' was not found.\"\r\n  }\r\n}",
=======
      "ResponseBody": "{\r\n  \"error\": {\r\n    \"code\": \"ResourceNotFound\",\r\n    \"message\": \"The Resource 'Microsoft.Logic/workflows/onesdk2279' under resource group 'onesdk3131' was not found.\"\r\n  }\r\n}",
>>>>>>> 9fbe613e
      "ResponseHeaders": {
        "Content-Length": [
          "150"
        ],
        "Content-Type": [
          "application/json; charset=utf-8"
        ],
        "Expires": [
          "-1"
        ],
        "Pragma": [
          "no-cache"
        ],
        "x-ms-failure-cause": [
          "gateway"
        ],
        "x-ms-request-id": [
<<<<<<< HEAD
          "35ccb6ff-6d02-4bcb-aa16-a14b42eb4a9c"
        ],
        "x-ms-correlation-request-id": [
          "35ccb6ff-6d02-4bcb-aa16-a14b42eb4a9c"
        ],
        "x-ms-routing-request-id": [
          "WESTUS:20160129T231317Z:35ccb6ff-6d02-4bcb-aa16-a14b42eb4a9c"
=======
          "e1d35f45-ee3c-4836-8c80-28d539bff3e5"
        ],
        "x-ms-correlation-request-id": [
          "e1d35f45-ee3c-4836-8c80-28d539bff3e5"
        ],
        "x-ms-routing-request-id": [
          "WESTUS:20160129T222958Z:e1d35f45-ee3c-4836-8c80-28d539bff3e5"
>>>>>>> 9fbe613e
        ],
        "Strict-Transport-Security": [
          "max-age=31536000; includeSubDomains"
        ],
        "Cache-Control": [
          "no-cache"
        ],
        "Date": [
<<<<<<< HEAD
          "Fri, 29 Jan 2016 23:13:17 GMT"
=======
          "Fri, 29 Jan 2016 22:29:58 GMT"
>>>>>>> 9fbe613e
        ]
      },
      "StatusCode": 404
    },
    {
<<<<<<< HEAD
      "RequestUri": "/subscriptions/57b7034d-72d4-433d-ace2-a7460aed6a99/resourceGroups/onesdk1772/providers/Microsoft.Logic/workflows/onesdk3661?api-version=2015-02-01-preview",
      "EncodedRequestUri": "L3N1YnNjcmlwdGlvbnMvNTdiNzAzNGQtNzJkNC00MzNkLWFjZTItYTc0NjBhZWQ2YTk5L3Jlc291cmNlR3JvdXBzL29uZXNkazE3NzIvcHJvdmlkZXJzL01pY3Jvc29mdC5Mb2dpYy93b3JrZmxvd3Mvb25lc2RrMzY2MT9hcGktdmVyc2lvbj0yMDE1LTAyLTAxLXByZXZpZXc=",
=======
      "RequestUri": "/subscriptions/57b7034d-72d4-433d-ace2-a7460aed6a99/resourceGroups/onesdk3131/providers/Microsoft.Logic/workflows/onesdk2279?api-version=2015-02-01-preview",
      "EncodedRequestUri": "L3N1YnNjcmlwdGlvbnMvNTdiNzAzNGQtNzJkNC00MzNkLWFjZTItYTc0NjBhZWQ2YTk5L3Jlc291cmNlR3JvdXBzL29uZXNkazMxMzEvcHJvdmlkZXJzL01pY3Jvc29mdC5Mb2dpYy93b3JrZmxvd3Mvb25lc2RrMjI3OT9hcGktdmVyc2lvbj0yMDE1LTAyLTAxLXByZXZpZXc=",
>>>>>>> 9fbe613e
      "RequestMethod": "GET",
      "RequestBody": "",
      "RequestHeaders": {
        "x-ms-client-request-id": [
<<<<<<< HEAD
          "7183d12d-eb9f-47ab-82b2-1279acc5d6d5"
=======
          "720a2a5f-e987-4e57-aab7-3ddd7e185328"
>>>>>>> 9fbe613e
        ],
        "accept-language": [
          "en-US"
        ],
        "User-Agent": [
          "Microsoft.Azure.Management.Logic.LogicManagementClient/0.1.0.0"
        ]
      },
<<<<<<< HEAD
      "ResponseBody": "{\r\n  \"properties\": {\r\n    \"provisioningState\": \"Succeeded\",\r\n    \"createdTime\": \"2016-01-29T23:13:17.5875872Z\",\r\n    \"changedTime\": \"2016-01-29T23:13:17.5884329Z\",\r\n    \"state\": \"Enabled\",\r\n    \"version\": \"08587474976881295076\",\r\n    \"accessEndpoint\": \"https://westus.logic.azure.com:443/subscriptions/57b7034d-72d4-433d-ace2-a7460aed6a99/resourcegroups/onesdk1772/providers/Microsoft.Logic/workflows/onesdk3661\",\r\n    \"sku\": {\r\n      \"name\": \"Standard\",\r\n      \"plan\": {\r\n        \"id\": \"/subscriptions/57b7034d-72d4-433d-ace2-a7460aed6a99/resourceGroups/onesdk1772/providers/Microsoft.Web/serverfarms/StandardServicePlan\",\r\n        \"type\": \"Microsoft.Web/ServerFarms\",\r\n        \"name\": \"StandardServicePlan\"\r\n      }\r\n    },\r\n    \"definition\": {\r\n      \"$schema\": \"http://schema.management.azure.com/providers/Microsoft.Logic/schemas/2014-12-01-preview/workflowdefinition.json#\",\r\n      \"contentVersion\": \"1.0.0.0\",\r\n      \"parameters\": {\r\n        \"runworkflowmanually\": {\r\n          \"defaultValue\": false,\r\n          \"type\": \"Bool\"\r\n        }\r\n      },\r\n      \"triggers\": {\r\n        \"httpTrigger\": {\r\n          \"recurrence\": {\r\n            \"frequency\": \"Hour\",\r\n            \"interval\": 1\r\n          },\r\n          \"type\": \"Http\",\r\n          \"inputs\": {\r\n            \"method\": \"GET\",\r\n            \"uri\": \"http://www.bing.com\"\r\n          },\r\n          \"conditions\": [\r\n            {\r\n              \"expression\": \"@bool('true')\"\r\n            }\r\n          ]\r\n        }\r\n      },\r\n      \"actions\": {\r\n        \"http\": {\r\n          \"type\": \"Http\",\r\n          \"inputs\": {\r\n            \"method\": \"GET\",\r\n            \"uri\": \"http://www.bing.com\"\r\n          },\r\n          \"conditions\": [\r\n            {\r\n              \"expression\": \"@bool('true')\"\r\n            }\r\n          ]\r\n        },\r\n        \"http1\": {\r\n          \"type\": \"Http\",\r\n          \"inputs\": {\r\n            \"method\": \"GET\",\r\n            \"uri\": \"http://www.bing.com\"\r\n          },\r\n          \"conditions\": [\r\n            {\r\n              \"expression\": \"@bool('true')\"\r\n            }\r\n          ]\r\n        }\r\n      },\r\n      \"outputs\": {\r\n        \"output1\": {\r\n          \"type\": \"String\",\r\n          \"value\": \"true\"\r\n        }\r\n      }\r\n    },\r\n    \"parameters\": {}\r\n  },\r\n  \"id\": \"/subscriptions/57b7034d-72d4-433d-ace2-a7460aed6a99/resourceGroups/onesdk1772/providers/Microsoft.Logic/workflows/onesdk3661\",\r\n  \"name\": \"onesdk3661\",\r\n  \"type\": \"Microsoft.Logic/workflows\",\r\n  \"location\": \"West US\"\r\n}",
=======
      "ResponseBody": "{\r\n  \"properties\": {\r\n    \"provisioningState\": \"Succeeded\",\r\n    \"createdTime\": \"2016-01-29T22:29:59.9028426Z\",\r\n    \"changedTime\": \"2016-01-29T22:29:59.9033572Z\",\r\n    \"state\": \"Enabled\",\r\n    \"version\": \"08587475002857136925\",\r\n    \"accessEndpoint\": \"https://westus.logic.azure.com:443/subscriptions/57b7034d-72d4-433d-ace2-a7460aed6a99/resourcegroups/onesdk3131/providers/Microsoft.Logic/workflows/onesdk2279\",\r\n    \"sku\": {\r\n      \"name\": \"Standard\",\r\n      \"plan\": {\r\n        \"id\": \"/subscriptions/57b7034d-72d4-433d-ace2-a7460aed6a99/resourceGroups/onesdk3131/providers/Microsoft.Web/serverfarms/StandardServicePlan\",\r\n        \"type\": \"Microsoft.Web/ServerFarms\",\r\n        \"name\": \"StandardServicePlan\"\r\n      }\r\n    },\r\n    \"definition\": {\r\n      \"$schema\": \"http://schema.management.azure.com/providers/Microsoft.Logic/schemas/2014-12-01-preview/workflowdefinition.json#\",\r\n      \"contentVersion\": \"1.0.0.0\",\r\n      \"parameters\": {\r\n        \"runworkflowmanually\": {\r\n          \"defaultValue\": false,\r\n          \"type\": \"Bool\"\r\n        }\r\n      },\r\n      \"triggers\": {\r\n        \"httpTrigger\": {\r\n          \"recurrence\": {\r\n            \"frequency\": \"Hour\",\r\n            \"interval\": 1\r\n          },\r\n          \"type\": \"Http\",\r\n          \"inputs\": {\r\n            \"method\": \"GET\",\r\n            \"uri\": \"http://www.bing.com\"\r\n          },\r\n          \"conditions\": [\r\n            {\r\n              \"expression\": \"@bool('true')\"\r\n            }\r\n          ]\r\n        }\r\n      },\r\n      \"actions\": {\r\n        \"http\": {\r\n          \"type\": \"Http\",\r\n          \"inputs\": {\r\n            \"method\": \"GET\",\r\n            \"uri\": \"http://www.bing.com\"\r\n          },\r\n          \"conditions\": [\r\n            {\r\n              \"expression\": \"@bool('true')\"\r\n            }\r\n          ]\r\n        },\r\n        \"http1\": {\r\n          \"type\": \"Http\",\r\n          \"inputs\": {\r\n            \"method\": \"GET\",\r\n            \"uri\": \"http://www.bing.com\"\r\n          },\r\n          \"conditions\": [\r\n            {\r\n              \"expression\": \"@bool('true')\"\r\n            }\r\n          ]\r\n        }\r\n      },\r\n      \"outputs\": {\r\n        \"output1\": {\r\n          \"type\": \"String\",\r\n          \"value\": \"true\"\r\n        }\r\n      }\r\n    },\r\n    \"parameters\": {}\r\n  },\r\n  \"id\": \"/subscriptions/57b7034d-72d4-433d-ace2-a7460aed6a99/resourceGroups/onesdk3131/providers/Microsoft.Logic/workflows/onesdk2279\",\r\n  \"name\": \"onesdk2279\",\r\n  \"type\": \"Microsoft.Logic/workflows\",\r\n  \"location\": \"West US\"\r\n}",
>>>>>>> 9fbe613e
      "ResponseHeaders": {
        "Content-Length": [
          "1576"
        ],
        "Content-Type": [
          "application/json; charset=utf-8"
        ],
        "Expires": [
          "-1"
        ],
        "Pragma": [
          "no-cache"
        ],
        "Vary": [
          "Accept-Encoding"
        ],
        "x-ms-request-id": [
<<<<<<< HEAD
          "westus:8d46cb4f-4b23-40aa-b143-e24b4af852d1"
        ],
        "x-ms-ratelimit-remaining-subscription-reads": [
          "14923"
        ],
        "x-ms-correlation-request-id": [
          "9c282202-02a1-42a4-8581-45d93968b6bd"
        ],
        "x-ms-routing-request-id": [
          "WESTUS:20160129T231320Z:9c282202-02a1-42a4-8581-45d93968b6bd"
=======
          "westus:bdee8888-28c5-4815-bbd1-d193dca450d4"
        ],
        "x-ms-ratelimit-remaining-subscription-reads": [
          "14942"
        ],
        "x-ms-correlation-request-id": [
          "42328027-a2e1-4618-bc15-0d58c6ea48bc"
        ],
        "x-ms-routing-request-id": [
          "WESTUS:20160129T223002Z:42328027-a2e1-4618-bc15-0d58c6ea48bc"
>>>>>>> 9fbe613e
        ],
        "Strict-Transport-Security": [
          "max-age=31536000; includeSubDomains"
        ],
        "Cache-Control": [
          "no-cache"
        ],
        "Date": [
<<<<<<< HEAD
          "Fri, 29 Jan 2016 23:13:20 GMT"
=======
          "Fri, 29 Jan 2016 22:30:02 GMT"
>>>>>>> 9fbe613e
        ]
      },
      "StatusCode": 200
    },
    {
<<<<<<< HEAD
      "RequestUri": "/subscriptions/57b7034d-72d4-433d-ace2-a7460aed6a99/resourceGroups/onesdk1772/providers/Microsoft.Logic/workflows/onesdk3661?api-version=2015-02-01-preview",
      "EncodedRequestUri": "L3N1YnNjcmlwdGlvbnMvNTdiNzAzNGQtNzJkNC00MzNkLWFjZTItYTc0NjBhZWQ2YTk5L3Jlc291cmNlR3JvdXBzL29uZXNkazE3NzIvcHJvdmlkZXJzL01pY3Jvc29mdC5Mb2dpYy93b3JrZmxvd3Mvb25lc2RrMzY2MT9hcGktdmVyc2lvbj0yMDE1LTAyLTAxLXByZXZpZXc=",
      "RequestMethod": "PUT",
      "RequestBody": "{\r\n  \"location\": \"West US\",\r\n  \"properties\": {\r\n    \"state\": \"Enabled\",\r\n    \"sku\": {\r\n      \"name\": \"Standard\",\r\n      \"plan\": {\r\n        \"id\": \"/subscriptions/57b7034d-72d4-433d-ace2-a7460aed6a99/resourceGroups/onesdk1772/providers/Microsoft.Web/serverfarms/StandardServicePlan\"\r\n      }\r\n    },\r\n    \"definition\": {\r\n      \"$schema\": \"http://schema.management.azure.com/providers/Microsoft.Logic/schemas/2014-12-01-preview/workflowdefinition.json#\",\r\n      \"contentVersion\": \"1.0.0.0\",\r\n      \"parameters\": {\r\n        \"runworkflowmanually\": {\r\n          \"defaultValue\": false,\r\n          \"type\": \"bool\"\r\n        }\r\n      },\r\n      \"triggers\": {\r\n        \"httpTrigger\": {\r\n          \"type\": \"Http\",\r\n          \"inputs\": {\r\n            \"method\": \"GET\",\r\n            \"uri\": \"http://www.bing.com\"\r\n          },\r\n          \"recurrence\": {\r\n            \"frequency\": \"Hour\",\r\n            \"interval\": 1\r\n          },\r\n          \"conditions\": [\r\n            {\r\n              \"expression\": \"@bool('true')\"\r\n            }\r\n          ]\r\n        }\r\n      },\r\n      \"actions\": {\r\n        \"http\": {\r\n          \"type\": \"Http\",\r\n          \"inputs\": {\r\n            \"method\": \"GET\",\r\n            \"uri\": \"http://www.bing.com\"\r\n          },\r\n          \"conditions\": [\r\n            {\r\n              \"expression\": \"@bool('true')\"\r\n            }\r\n          ]\r\n        },\r\n        \"http1\": {\r\n          \"type\": \"Http\",\r\n          \"inputs\": {\r\n            \"method\": \"GET\",\r\n            \"uri\": \"http://www.bing.com\"\r\n          },\r\n          \"conditions\": [\r\n            {\r\n              \"expression\": \"@bool('true')\"\r\n            }\r\n          ]\r\n        }\r\n      },\r\n      \"outputs\": {\r\n        \"output1\": {\r\n          \"type\": \"string\",\r\n          \"value\": \"true\"\r\n        }\r\n      }\r\n    }\r\n  }\r\n}",
=======
      "RequestUri": "/subscriptions/57b7034d-72d4-433d-ace2-a7460aed6a99/resourceGroups/onesdk3131/providers/Microsoft.Logic/workflows/onesdk2279?api-version=2015-02-01-preview",
      "EncodedRequestUri": "L3N1YnNjcmlwdGlvbnMvNTdiNzAzNGQtNzJkNC00MzNkLWFjZTItYTc0NjBhZWQ2YTk5L3Jlc291cmNlR3JvdXBzL29uZXNkazMxMzEvcHJvdmlkZXJzL01pY3Jvc29mdC5Mb2dpYy93b3JrZmxvd3Mvb25lc2RrMjI3OT9hcGktdmVyc2lvbj0yMDE1LTAyLTAxLXByZXZpZXc=",
      "RequestMethod": "PUT",
      "RequestBody": "{\r\n  \"location\": \"West US\",\r\n  \"properties\": {\r\n    \"state\": \"Enabled\",\r\n    \"sku\": {\r\n      \"name\": \"Standard\",\r\n      \"plan\": {\r\n        \"id\": \"/subscriptions/57b7034d-72d4-433d-ace2-a7460aed6a99/resourceGroups/onesdk3131/providers/Microsoft.Web/serverfarms/StandardServicePlan\"\r\n      }\r\n    },\r\n    \"definition\": {\r\n      \"$schema\": \"http://schema.management.azure.com/providers/Microsoft.Logic/schemas/2014-12-01-preview/workflowdefinition.json#\",\r\n      \"contentVersion\": \"1.0.0.0\",\r\n      \"parameters\": {\r\n        \"runworkflowmanually\": {\r\n          \"defaultValue\": false,\r\n          \"type\": \"bool\"\r\n        }\r\n      },\r\n      \"triggers\": {\r\n        \"httpTrigger\": {\r\n          \"type\": \"Http\",\r\n          \"inputs\": {\r\n            \"method\": \"GET\",\r\n            \"uri\": \"http://www.bing.com\"\r\n          },\r\n          \"recurrence\": {\r\n            \"frequency\": \"Hour\",\r\n            \"interval\": 1\r\n          },\r\n          \"conditions\": [\r\n            {\r\n              \"expression\": \"@bool('true')\"\r\n            }\r\n          ]\r\n        }\r\n      },\r\n      \"actions\": {\r\n        \"http\": {\r\n          \"type\": \"Http\",\r\n          \"inputs\": {\r\n            \"method\": \"GET\",\r\n            \"uri\": \"http://www.bing.com\"\r\n          },\r\n          \"conditions\": [\r\n            {\r\n              \"expression\": \"@bool('true')\"\r\n            }\r\n          ]\r\n        },\r\n        \"http1\": {\r\n          \"type\": \"Http\",\r\n          \"inputs\": {\r\n            \"method\": \"GET\",\r\n            \"uri\": \"http://www.bing.com\"\r\n          },\r\n          \"conditions\": [\r\n            {\r\n              \"expression\": \"@bool('true')\"\r\n            }\r\n          ]\r\n        }\r\n      },\r\n      \"outputs\": {\r\n        \"output1\": {\r\n          \"type\": \"string\",\r\n          \"value\": \"true\"\r\n        }\r\n      }\r\n    }\r\n  }\r\n}",
>>>>>>> 9fbe613e
      "RequestHeaders": {
        "Content-Type": [
          "application/json; charset=utf-8"
        ],
        "Content-Length": [
          "1774"
        ],
        "x-ms-client-request-id": [
<<<<<<< HEAD
          "840a97f4-156c-4bb7-964c-2780f2caf56e"
=======
          "6e0e02a0-9a25-44c6-899e-30bb0e05e09f"
>>>>>>> 9fbe613e
        ],
        "accept-language": [
          "en-US"
        ],
        "User-Agent": [
          "Microsoft.Azure.Management.Logic.LogicManagementClient/0.1.0.0"
        ]
      },
<<<<<<< HEAD
      "ResponseBody": "{\r\n  \"properties\": {\r\n    \"provisioningState\": \"Succeeded\",\r\n    \"createdTime\": \"2016-01-29T23:13:17.5875872Z\",\r\n    \"changedTime\": \"2016-01-29T23:13:17.5875872Z\",\r\n    \"state\": \"Enabled\",\r\n    \"version\": \"08587474976881295076\",\r\n    \"accessEndpoint\": \"https://westus.logic.azure.com:443/subscriptions/57b7034d-72d4-433d-ace2-a7460aed6a99/resourcegroups/onesdk1772/providers/Microsoft.Logic/workflows/onesdk3661\",\r\n    \"sku\": {\r\n      \"name\": \"Standard\",\r\n      \"plan\": {\r\n        \"id\": \"/subscriptions/57b7034d-72d4-433d-ace2-a7460aed6a99/resourceGroups/onesdk1772/providers/Microsoft.Web/serverfarms/StandardServicePlan\",\r\n        \"type\": \"Microsoft.Web/ServerFarms\",\r\n        \"name\": \"StandardServicePlan\"\r\n      }\r\n    },\r\n    \"definition\": {\r\n      \"$schema\": \"http://schema.management.azure.com/providers/Microsoft.Logic/schemas/2014-12-01-preview/workflowdefinition.json#\",\r\n      \"contentVersion\": \"1.0.0.0\",\r\n      \"parameters\": {\r\n        \"runworkflowmanually\": {\r\n          \"defaultValue\": false,\r\n          \"type\": \"Bool\"\r\n        }\r\n      },\r\n      \"triggers\": {\r\n        \"httpTrigger\": {\r\n          \"recurrence\": {\r\n            \"frequency\": \"Hour\",\r\n            \"interval\": 1\r\n          },\r\n          \"type\": \"Http\",\r\n          \"inputs\": {\r\n            \"method\": \"GET\",\r\n            \"uri\": \"http://www.bing.com\"\r\n          },\r\n          \"conditions\": [\r\n            {\r\n              \"expression\": \"@bool('true')\"\r\n            }\r\n          ]\r\n        }\r\n      },\r\n      \"actions\": {\r\n        \"http\": {\r\n          \"type\": \"Http\",\r\n          \"inputs\": {\r\n            \"method\": \"GET\",\r\n            \"uri\": \"http://www.bing.com\"\r\n          },\r\n          \"conditions\": [\r\n            {\r\n              \"expression\": \"@bool('true')\"\r\n            }\r\n          ]\r\n        },\r\n        \"http1\": {\r\n          \"type\": \"Http\",\r\n          \"inputs\": {\r\n            \"method\": \"GET\",\r\n            \"uri\": \"http://www.bing.com\"\r\n          },\r\n          \"conditions\": [\r\n            {\r\n              \"expression\": \"@bool('true')\"\r\n            }\r\n          ]\r\n        }\r\n      },\r\n      \"outputs\": {\r\n        \"output1\": {\r\n          \"type\": \"String\",\r\n          \"value\": \"true\"\r\n        }\r\n      }\r\n    },\r\n    \"parameters\": {}\r\n  },\r\n  \"id\": \"/subscriptions/57b7034d-72d4-433d-ace2-a7460aed6a99/resourceGroups/onesdk1772/providers/Microsoft.Logic/workflows/onesdk3661\",\r\n  \"name\": \"onesdk3661\",\r\n  \"type\": \"Microsoft.Logic/workflows\",\r\n  \"location\": \"West US\"\r\n}",
=======
      "ResponseBody": "{\r\n  \"properties\": {\r\n    \"provisioningState\": \"Succeeded\",\r\n    \"createdTime\": \"2016-01-29T22:29:59.9028426Z\",\r\n    \"changedTime\": \"2016-01-29T22:29:59.9028426Z\",\r\n    \"state\": \"Enabled\",\r\n    \"version\": \"08587475002857136925\",\r\n    \"accessEndpoint\": \"https://westus.logic.azure.com:443/subscriptions/57b7034d-72d4-433d-ace2-a7460aed6a99/resourcegroups/onesdk3131/providers/Microsoft.Logic/workflows/onesdk2279\",\r\n    \"sku\": {\r\n      \"name\": \"Standard\",\r\n      \"plan\": {\r\n        \"id\": \"/subscriptions/57b7034d-72d4-433d-ace2-a7460aed6a99/resourceGroups/onesdk3131/providers/Microsoft.Web/serverfarms/StandardServicePlan\",\r\n        \"type\": \"Microsoft.Web/ServerFarms\",\r\n        \"name\": \"StandardServicePlan\"\r\n      }\r\n    },\r\n    \"definition\": {\r\n      \"$schema\": \"http://schema.management.azure.com/providers/Microsoft.Logic/schemas/2014-12-01-preview/workflowdefinition.json#\",\r\n      \"contentVersion\": \"1.0.0.0\",\r\n      \"parameters\": {\r\n        \"runworkflowmanually\": {\r\n          \"defaultValue\": false,\r\n          \"type\": \"Bool\"\r\n        }\r\n      },\r\n      \"triggers\": {\r\n        \"httpTrigger\": {\r\n          \"recurrence\": {\r\n            \"frequency\": \"Hour\",\r\n            \"interval\": 1\r\n          },\r\n          \"type\": \"Http\",\r\n          \"inputs\": {\r\n            \"method\": \"GET\",\r\n            \"uri\": \"http://www.bing.com\"\r\n          },\r\n          \"conditions\": [\r\n            {\r\n              \"expression\": \"@bool('true')\"\r\n            }\r\n          ]\r\n        }\r\n      },\r\n      \"actions\": {\r\n        \"http\": {\r\n          \"type\": \"Http\",\r\n          \"inputs\": {\r\n            \"method\": \"GET\",\r\n            \"uri\": \"http://www.bing.com\"\r\n          },\r\n          \"conditions\": [\r\n            {\r\n              \"expression\": \"@bool('true')\"\r\n            }\r\n          ]\r\n        },\r\n        \"http1\": {\r\n          \"type\": \"Http\",\r\n          \"inputs\": {\r\n            \"method\": \"GET\",\r\n            \"uri\": \"http://www.bing.com\"\r\n          },\r\n          \"conditions\": [\r\n            {\r\n              \"expression\": \"@bool('true')\"\r\n            }\r\n          ]\r\n        }\r\n      },\r\n      \"outputs\": {\r\n        \"output1\": {\r\n          \"type\": \"String\",\r\n          \"value\": \"true\"\r\n        }\r\n      }\r\n    },\r\n    \"parameters\": {}\r\n  },\r\n  \"id\": \"/subscriptions/57b7034d-72d4-433d-ace2-a7460aed6a99/resourceGroups/onesdk3131/providers/Microsoft.Logic/workflows/onesdk2279\",\r\n  \"name\": \"onesdk2279\",\r\n  \"type\": \"Microsoft.Logic/workflows\",\r\n  \"location\": \"West US\"\r\n}",
>>>>>>> 9fbe613e
      "ResponseHeaders": {
        "Content-Length": [
          "1576"
        ],
        "Content-Type": [
          "application/json; charset=utf-8"
        ],
        "Expires": [
          "-1"
        ],
        "Pragma": [
          "no-cache"
        ],
        "x-ms-request-id": [
<<<<<<< HEAD
          "westus:9984f89d-4dba-41a6-93ca-88e39bfbe5cc"
        ],
        "x-ms-ratelimit-remaining-subscription-writes": [
          "1192"
        ],
        "x-ms-correlation-request-id": [
          "f82c9c36-bc44-4a26-bfea-3a89520db891"
        ],
        "x-ms-routing-request-id": [
          "WESTUS:20160129T231318Z:f82c9c36-bc44-4a26-bfea-3a89520db891"
=======
          "westus:8aca3c76-627f-426f-ba6e-04cde2dc4186"
        ],
        "x-ms-ratelimit-remaining-subscription-writes": [
          "1197"
        ],
        "x-ms-correlation-request-id": [
          "3b9decf0-6cfb-43b7-9ba2-ca2da1549594"
        ],
        "x-ms-routing-request-id": [
          "WESTUS:20160129T223000Z:3b9decf0-6cfb-43b7-9ba2-ca2da1549594"
>>>>>>> 9fbe613e
        ],
        "Strict-Transport-Security": [
          "max-age=31536000; includeSubDomains"
        ],
        "Cache-Control": [
          "no-cache"
        ],
        "Date": [
<<<<<<< HEAD
          "Fri, 29 Jan 2016 23:13:18 GMT"
=======
          "Fri, 29 Jan 2016 22:30:00 GMT"
>>>>>>> 9fbe613e
        ]
      },
      "StatusCode": 201
    },
    {
<<<<<<< HEAD
      "RequestUri": "/subscriptions/57b7034d-72d4-433d-ace2-a7460aed6a99/resourceGroups/onesdk1772/providers/Microsoft.Logic/workflows/onesdk3661/triggers/httpTrigger/run?api-version=2015-02-01-preview",
      "EncodedRequestUri": "L3N1YnNjcmlwdGlvbnMvNTdiNzAzNGQtNzJkNC00MzNkLWFjZTItYTc0NjBhZWQ2YTk5L3Jlc291cmNlR3JvdXBzL29uZXNkazE3NzIvcHJvdmlkZXJzL01pY3Jvc29mdC5Mb2dpYy93b3JrZmxvd3Mvb25lc2RrMzY2MS90cmlnZ2Vycy9odHRwVHJpZ2dlci9ydW4/YXBpLXZlcnNpb249MjAxNS0wMi0wMS1wcmV2aWV3",
=======
      "RequestUri": "/subscriptions/57b7034d-72d4-433d-ace2-a7460aed6a99/resourceGroups/onesdk3131/providers/Microsoft.Logic/workflows/onesdk2279/triggers/httpTrigger/run?api-version=2015-02-01-preview",
      "EncodedRequestUri": "L3N1YnNjcmlwdGlvbnMvNTdiNzAzNGQtNzJkNC00MzNkLWFjZTItYTc0NjBhZWQ2YTk5L3Jlc291cmNlR3JvdXBzL29uZXNkazMxMzEvcHJvdmlkZXJzL01pY3Jvc29mdC5Mb2dpYy93b3JrZmxvd3Mvb25lc2RrMjI3OS90cmlnZ2Vycy9odHRwVHJpZ2dlci9ydW4/YXBpLXZlcnNpb249MjAxNS0wMi0wMS1wcmV2aWV3",
>>>>>>> 9fbe613e
      "RequestMethod": "POST",
      "RequestBody": "",
      "RequestHeaders": {
        "x-ms-client-request-id": [
<<<<<<< HEAD
          "1e74a313-ad96-4283-9fe0-e10dec4aa145"
=======
          "63c61041-0f1f-435a-8f91-1400b507eff6"
>>>>>>> 9fbe613e
        ],
        "accept-language": [
          "en-US"
        ],
        "User-Agent": [
          "Microsoft.Azure.Management.Logic.LogicManagementClient/0.1.0.0"
        ]
      },
      "ResponseBody": "",
      "ResponseHeaders": {
        "Content-Length": [
          "0"
        ],
        "Expires": [
          "-1"
        ],
        "Pragma": [
          "no-cache"
        ],
        "x-ms-request-id": [
<<<<<<< HEAD
          "westus:50264be2-9688-42df-b50c-b002a16bd576"
        ],
        "x-ms-ratelimit-remaining-subscription-writes": [
          "1191"
        ],
        "x-ms-correlation-request-id": [
          "e0e8e2a9-505c-4e66-8ddc-b235274a8d03"
        ],
        "x-ms-routing-request-id": [
          "WESTUS:20160129T231321Z:e0e8e2a9-505c-4e66-8ddc-b235274a8d03"
=======
          "westus:57f1f210-6e6c-463a-9a31-7d00d2ceb370"
        ],
        "x-ms-ratelimit-remaining-subscription-writes": [
          "1196"
        ],
        "x-ms-correlation-request-id": [
          "6d8f87b7-eb24-4e52-a725-aa0515e991ea"
        ],
        "x-ms-routing-request-id": [
          "WESTUS:20160129T223002Z:6d8f87b7-eb24-4e52-a725-aa0515e991ea"
>>>>>>> 9fbe613e
        ],
        "Strict-Transport-Security": [
          "max-age=31536000; includeSubDomains"
        ],
        "Cache-Control": [
          "no-cache"
        ],
        "Date": [
<<<<<<< HEAD
          "Fri, 29 Jan 2016 23:13:20 GMT"
=======
          "Fri, 29 Jan 2016 22:30:02 GMT"
>>>>>>> 9fbe613e
        ]
      },
      "StatusCode": 200
    },
    {
<<<<<<< HEAD
      "RequestUri": "/subscriptions/57b7034d-72d4-433d-ace2-a7460aed6a99/resourceGroups/onesdk1772/providers/Microsoft.Logic/workflows/onesdk3661/runs?api-version=2015-02-01-preview",
      "EncodedRequestUri": "L3N1YnNjcmlwdGlvbnMvNTdiNzAzNGQtNzJkNC00MzNkLWFjZTItYTc0NjBhZWQ2YTk5L3Jlc291cmNlR3JvdXBzL29uZXNkazE3NzIvcHJvdmlkZXJzL01pY3Jvc29mdC5Mb2dpYy93b3JrZmxvd3Mvb25lc2RrMzY2MS9ydW5zP2FwaS12ZXJzaW9uPTIwMTUtMDItMDEtcHJldmlldw==",
=======
      "RequestUri": "/subscriptions/57b7034d-72d4-433d-ace2-a7460aed6a99/resourceGroups/onesdk3131/providers/Microsoft.Logic/workflows/onesdk2279/runs?api-version=2015-02-01-preview",
      "EncodedRequestUri": "L3N1YnNjcmlwdGlvbnMvNTdiNzAzNGQtNzJkNC00MzNkLWFjZTItYTc0NjBhZWQ2YTk5L3Jlc291cmNlR3JvdXBzL29uZXNkazMxMzEvcHJvdmlkZXJzL01pY3Jvc29mdC5Mb2dpYy93b3JrZmxvd3Mvb25lc2RrMjI3OS9ydW5zP2FwaS12ZXJzaW9uPTIwMTUtMDItMDEtcHJldmlldw==",
>>>>>>> 9fbe613e
      "RequestMethod": "GET",
      "RequestBody": "",
      "RequestHeaders": {
        "x-ms-client-request-id": [
<<<<<<< HEAD
          "d81e8d33-1abc-43d9-9b3f-ec46339ef2c2"
=======
          "36276394-60a0-4671-b134-0ef2b99b531d"
>>>>>>> 9fbe613e
        ],
        "accept-language": [
          "en-US"
        ],
        "User-Agent": [
          "Microsoft.Azure.Management.Logic.LogicManagementClient/0.1.0.0"
        ]
      },
<<<<<<< HEAD
      "ResponseBody": "{\r\n  \"value\": [\r\n    {\r\n      \"properties\": {\r\n        \"startTime\": \"2016-01-29T23:13:18.5310179Z\",\r\n        \"status\": \"Running\",\r\n        \"correlationId\": \"09b96c1a-71bc-4f71-8352-3f7390a7d02f\",\r\n        \"workflow\": {\r\n          \"name\": \"onesdk3661/08587474976881295076\",\r\n          \"id\": \"/subscriptions/57b7034d-72d4-433d-ace2-a7460aed6a99/resourceGroups/onesdk1772/providers/Microsoft.Logic/workflows/onesdk3661/versions/08587474976881295076\",\r\n          \"type\": \"Microsoft.Logic/workflows/versions\"\r\n        },\r\n        \"trigger\": {\r\n          \"name\": \"httpTrigger\",\r\n          \"inputsLink\": {\r\n            \"uri\": \"https://flowprodcu00by01.blob.core.windows.net/flowe15d2593bb2a4e8eb4f58292024e5d5b20160129t000000zcontent/3A49B_e9cdc417594f419887d6cbbaab4d385b_httpTrigger:5Finputs:2Ejson?sv=2014-02-14&sr=b&sig=CozfkMQoijlDYYAZJ3UEiNAH7ztxIy%2BRGrr704bCZJY%3D&se=2016-01-30T03%3A13%3A20Z&sp=r\",\r\n            \"contentVersion\": \"\\\"0x8D32901C66E7C96\\\"\",\r\n            \"contentSize\": 45,\r\n            \"contentHash\": {\r\n              \"algorithm\": \"md5\",\r\n              \"value\": \"Q+Xqe9OStPsuFRv/FtPA3Q==\"\r\n            }\r\n          },\r\n          \"outputsLink\": {\r\n            \"uri\": \"https://flowprodcu00by01.blob.core.windows.net/flowe15d2593bb2a4e8eb4f58292024e5d5b20160129t000000zcontent/84767_069f8c2d3bbe4db1b12fe24fda397dc1_httpTrigger:5Foutputs:2Ejson?sv=2014-02-14&sr=b&sig=hZNWdljsRHQANu3izZ6qkQv6lJ2JLqb2SiNPyqOiHKw%3D&se=2016-01-30T03%3A13%3A20Z&sp=r\",\r\n            \"contentVersion\": \"\\\"0x8D32901C66E2E64\\\"\",\r\n            \"contentSize\": 86273,\r\n            \"contentHash\": {\r\n              \"algorithm\": \"md5\",\r\n              \"value\": \"4yHVgiJiy7TiwLO4cxF6DA==\"\r\n            }\r\n          },\r\n          \"startTime\": \"2016-01-29T23:13:18.3493147Z\",\r\n          \"endTime\": \"2016-01-29T23:13:18.4274386Z\",\r\n          \"trackingId\": \"09b96c1a-71bc-4f71-8352-3f7390a7d02f\",\r\n          \"code\": \"OK\",\r\n          \"status\": \"Succeeded\"\r\n        },\r\n        \"outputs\": {\r\n          \"output1\": {\r\n            \"type\": \"String\"\r\n          }\r\n        }\r\n      },\r\n      \"id\": \"/subscriptions/57b7034d-72d4-433d-ace2-a7460aed6a99/resourceGroups/onesdk1772/providers/Microsoft.Logic/workflows/onesdk3661/runs/08587474976871167923\",\r\n      \"name\": \"08587474976871167923\",\r\n      \"type\": \"Microsoft.Logic/workflows/runs\"\r\n    }\r\n  ]\r\n}",
=======
      "ResponseBody": "{\r\n  \"value\": [\r\n    {\r\n      \"properties\": {\r\n        \"startTime\": \"2016-01-29T22:30:01.5263478Z\",\r\n        \"status\": \"Running\",\r\n        \"correlationId\": \"2bd50c44-1835-4abb-b3d1-67eddc597ce7\",\r\n        \"workflow\": {\r\n          \"name\": \"onesdk2279/08587475002857136925\",\r\n          \"id\": \"/subscriptions/57b7034d-72d4-433d-ace2-a7460aed6a99/resourceGroups/onesdk3131/providers/Microsoft.Logic/workflows/onesdk2279/versions/08587475002857136925\",\r\n          \"type\": \"Microsoft.Logic/workflows/versions\"\r\n        },\r\n        \"trigger\": {\r\n          \"name\": \"httpTrigger\",\r\n          \"inputsLink\": {\r\n            \"uri\": \"https://flowprodcu00by01.blob.core.windows.net/flowaca040d3726645a0be4334b9186cf2c920160129t000000zcontent/F126E_425229758d084dae854d038d40c7bcc0_httpTrigger:5Finputs:2Ejson?sv=2014-02-14&sr=b&sig=9GFY35DlF4Pd8ikc8E0YmaFWBr6FI2O9qnT6asKhxW8%3D&se=2016-01-30T02%3A30%3A02Z&sp=r\",\r\n            \"contentVersion\": \"\\\"0x8D328FBB9F25550\\\"\",\r\n            \"contentSize\": 45,\r\n            \"contentHash\": {\r\n              \"algorithm\": \"md5\",\r\n              \"value\": \"Q+Xqe9OStPsuFRv/FtPA3Q==\"\r\n            }\r\n          },\r\n          \"outputsLink\": {\r\n            \"uri\": \"https://flowprodcu00by01.blob.core.windows.net/flowaca040d3726645a0be4334b9186cf2c920160129t000000zcontent/6FF14_3ee48b1f9e2344c29ac92eaa664f225d_httpTrigger:5Foutputs:2Ejson?sv=2014-02-14&sr=b&sig=lPv2s8mHcVIQ%2BkE8UZQlJkZ0suCVCRn4ezQSL58Utso%3D&se=2016-01-30T02%3A30%3A02Z&sp=r\",\r\n            \"contentVersion\": \"\\\"0x8D328FBB9F2A384\\\"\",\r\n            \"contentSize\": 86273,\r\n            \"contentHash\": {\r\n              \"algorithm\": \"md5\",\r\n              \"value\": \"RhkpKtCqAyiE/7HzL6whFA==\"\r\n            }\r\n          },\r\n          \"startTime\": \"2016-01-29T22:30:01.364958Z\",\r\n          \"endTime\": \"2016-01-29T22:30:01.4274534Z\",\r\n          \"trackingId\": \"2bd50c44-1835-4abb-b3d1-67eddc597ce7\",\r\n          \"code\": \"OK\",\r\n          \"status\": \"Succeeded\"\r\n        },\r\n        \"outputs\": {\r\n          \"output1\": {\r\n            \"type\": \"String\"\r\n          }\r\n        }\r\n      },\r\n      \"id\": \"/subscriptions/57b7034d-72d4-433d-ace2-a7460aed6a99/resourceGroups/onesdk3131/providers/Microsoft.Logic/workflows/onesdk2279/runs/08587475002841126244\",\r\n      \"name\": \"08587475002841126244\",\r\n      \"type\": \"Microsoft.Logic/workflows/runs\"\r\n    }\r\n  ]\r\n}",
>>>>>>> 9fbe613e
      "ResponseHeaders": {
        "Content-Length": [
          "1735"
        ],
        "Content-Type": [
          "application/json; charset=utf-8"
        ],
        "Expires": [
          "-1"
        ],
        "Pragma": [
          "no-cache"
        ],
        "Vary": [
          "Accept-Encoding"
        ],
        "x-ms-request-id": [
<<<<<<< HEAD
          "westus:86fc8247-5070-4ab6-a69d-a008c9bcc07a"
        ],
        "x-ms-ratelimit-remaining-subscription-reads": [
          "14922"
        ],
        "x-ms-correlation-request-id": [
          "6c64b79e-9b0d-4668-9582-26efef86d809"
        ],
        "x-ms-routing-request-id": [
          "WESTUS:20160129T231321Z:6c64b79e-9b0d-4668-9582-26efef86d809"
=======
          "westus:d0b09df1-3e3c-4180-a1ad-425b5e7558d8"
        ],
        "x-ms-ratelimit-remaining-subscription-reads": [
          "14941"
        ],
        "x-ms-correlation-request-id": [
          "412db0af-62a4-44c9-8100-f4d660babc24"
        ],
        "x-ms-routing-request-id": [
          "WESTUS:20160129T223002Z:412db0af-62a4-44c9-8100-f4d660babc24"
>>>>>>> 9fbe613e
        ],
        "Strict-Transport-Security": [
          "max-age=31536000; includeSubDomains"
        ],
        "Cache-Control": [
          "no-cache"
        ],
        "Date": [
<<<<<<< HEAD
          "Fri, 29 Jan 2016 23:13:20 GMT"
=======
          "Fri, 29 Jan 2016 22:30:02 GMT"
>>>>>>> 9fbe613e
        ]
      },
      "StatusCode": 200
    },
    {
<<<<<<< HEAD
      "RequestUri": "/subscriptions/57b7034d-72d4-433d-ace2-a7460aed6a99/resourceGroups/onesdk1772/providers/Microsoft.Logic/workflows/onesdk3661/runs/08587474976871167923/actions?api-version=2015-02-01-preview",
      "EncodedRequestUri": "L3N1YnNjcmlwdGlvbnMvNTdiNzAzNGQtNzJkNC00MzNkLWFjZTItYTc0NjBhZWQ2YTk5L3Jlc291cmNlR3JvdXBzL29uZXNkazE3NzIvcHJvdmlkZXJzL01pY3Jvc29mdC5Mb2dpYy93b3JrZmxvd3Mvb25lc2RrMzY2MS9ydW5zLzA4NTg3NDc0OTc2ODcxMTY3OTIzL2FjdGlvbnM/YXBpLXZlcnNpb249MjAxNS0wMi0wMS1wcmV2aWV3",
=======
      "RequestUri": "/subscriptions/57b7034d-72d4-433d-ace2-a7460aed6a99/resourceGroups/onesdk3131/providers/Microsoft.Logic/workflows/onesdk2279/runs/08587475002841126244/actions?api-version=2015-02-01-preview",
      "EncodedRequestUri": "L3N1YnNjcmlwdGlvbnMvNTdiNzAzNGQtNzJkNC00MzNkLWFjZTItYTc0NjBhZWQ2YTk5L3Jlc291cmNlR3JvdXBzL29uZXNkazMxMzEvcHJvdmlkZXJzL01pY3Jvc29mdC5Mb2dpYy93b3JrZmxvd3Mvb25lc2RrMjI3OS9ydW5zLzA4NTg3NDc1MDAyODQxMTI2MjQ0L2FjdGlvbnM/YXBpLXZlcnNpb249MjAxNS0wMi0wMS1wcmV2aWV3",
>>>>>>> 9fbe613e
      "RequestMethod": "GET",
      "RequestBody": "",
      "RequestHeaders": {
        "x-ms-client-request-id": [
<<<<<<< HEAD
          "103dc2b4-c4d7-446f-ac0a-9763aa1a3863"
=======
          "a8bad692-9bd7-4c07-939e-66da029fad95"
>>>>>>> 9fbe613e
        ],
        "accept-language": [
          "en-US"
        ],
        "User-Agent": [
          "Microsoft.Azure.Management.Logic.LogicManagementClient/0.1.0.0"
        ]
      },
<<<<<<< HEAD
      "ResponseBody": "{\r\n  \"value\": [\r\n    {\r\n      \"properties\": {\r\n        \"startTime\": \"2016-01-29T23:13:19.8298261Z\",\r\n        \"endTime\": \"2016-01-29T23:13:19.9419846Z\",\r\n        \"status\": \"Succeeded\",\r\n        \"code\": \"OK\",\r\n        \"trackingId\": \"f98812cb-3b62-469a-8709-fae1621dafb0\",\r\n        \"inputsLink\": {\r\n          \"uri\": \"https://flowprodcu00by01.blob.core.windows.net/flowe15d2593bb2a4e8eb4f58292024e5d5b20160129t000000zcontent/AE20F_768f8bbb9357406bb37b6c3c27025efc_http:5Finputs:2Ejson?sv=2014-02-14&sr=b&sig=Y6jQ3Q%2Bg4SMbQeBe04QKTWEnSe1I48EBwJY1O3SjwfM%3D&se=2016-01-30T03%3A13%3A20Z&sp=r\",\r\n          \"contentVersion\": \"\\\"0x8D32901C749A7BA\\\"\",\r\n          \"contentSize\": 45,\r\n          \"contentHash\": {\r\n            \"algorithm\": \"md5\",\r\n            \"value\": \"Q+Xqe9OStPsuFRv/FtPA3Q==\"\r\n          }\r\n        },\r\n        \"outputsLink\": {\r\n          \"uri\": \"https://flowprodcu00by01.blob.core.windows.net/flowe15d2593bb2a4e8eb4f58292024e5d5b20160129t000000zcontent/119C1_a2040f72919645e0952d38b758161194_http:5Foutputs:2Ejson?sv=2014-02-14&sr=b&sig=XToyZe0APTSZAuEFmCOaPI2MIxlDlPdFv8MTTDt61vY%3D&se=2016-01-30T03%3A13%3A20Z&sp=r\",\r\n          \"contentVersion\": \"\\\"0x8D32901C7495982\\\"\",\r\n          \"contentSize\": 86273,\r\n          \"contentHash\": {\r\n            \"algorithm\": \"md5\",\r\n            \"value\": \"l3Y2XLyys2BTr/5CySs7Ug==\"\r\n          }\r\n        }\r\n      },\r\n      \"id\": \"/subscriptions/57b7034d-72d4-433d-ace2-a7460aed6a99/resourceGroups/onesdk1772/providers/Microsoft.Logic/workflows/onesdk3661/runs/08587474976871167923/actions/http\",\r\n      \"name\": \"http\",\r\n      \"type\": \"Microsoft.Logic/workflows/runs/actions\"\r\n    },\r\n    {\r\n      \"properties\": {\r\n        \"startTime\": \"2016-01-29T23:13:19.8599063Z\",\r\n        \"endTime\": \"2016-01-29T23:13:19.9720664Z\",\r\n        \"status\": \"Succeeded\",\r\n        \"code\": \"OK\",\r\n        \"trackingId\": \"781cb6f7-5b0b-4ca5-aa53-6513fe03084f\",\r\n        \"inputsLink\": {\r\n          \"uri\": \"https://flowprodcu00by01.blob.core.windows.net/flowe15d2593bb2a4e8eb4f58292024e5d5b20160129t000000zcontent/982E0_5533514b531146b492267b98a2847d95_http1:5Finputs:2Ejson?sv=2014-02-14&sr=b&sig=PqOLM%2FkMe%2BdNhh6qKvLvJ68da9cGsGr4e5XvR5B2d3Q%3D&se=2016-01-30T03%3A13%3A20Z&sp=r\",\r\n          \"contentVersion\": \"\\\"0x8D32901C74B07A0\\\"\",\r\n          \"contentSize\": 45,\r\n          \"contentHash\": {\r\n            \"algorithm\": \"md5\",\r\n            \"value\": \"Q+Xqe9OStPsuFRv/FtPA3Q==\"\r\n          }\r\n        },\r\n        \"outputsLink\": {\r\n          \"uri\": \"https://flowprodcu00by01.blob.core.windows.net/flowe15d2593bb2a4e8eb4f58292024e5d5b20160129t000000zcontent/60F3F_b280426e37dd4029a05eca76ca6291ba_http1:5Foutputs:2Ejson?sv=2014-02-14&sr=b&sig=bOsAG37UA8PiRmrK4iLa4IswGSDvnyD23dHK15q88TM%3D&se=2016-01-30T03%3A13%3A20Z&sp=r\",\r\n          \"contentVersion\": \"\\\"0x8D32901C74D03EC\\\"\",\r\n          \"contentSize\": 86273,\r\n          \"contentHash\": {\r\n            \"algorithm\": \"md5\",\r\n            \"value\": \"KXGRlLVkon2MZzdxND72jQ==\"\r\n          }\r\n        }\r\n      },\r\n      \"id\": \"/subscriptions/57b7034d-72d4-433d-ace2-a7460aed6a99/resourceGroups/onesdk1772/providers/Microsoft.Logic/workflows/onesdk3661/runs/08587474976871167923/actions/http1\",\r\n      \"name\": \"http1\",\r\n      \"type\": \"Microsoft.Logic/workflows/runs/actions\"\r\n    }\r\n  ]\r\n}",
=======
      "ResponseBody": "{\r\n  \"value\": [\r\n    {\r\n      \"properties\": {\r\n        \"startTime\": \"2016-01-29T22:30:02.4930811Z\",\r\n        \"endTime\": \"2016-01-29T22:30:02.6223148Z\",\r\n        \"status\": \"Succeeded\",\r\n        \"code\": \"OK\",\r\n        \"trackingId\": \"6aea6494-47b0-4633-aad4-ebb511da1d37\",\r\n        \"inputsLink\": {\r\n          \"uri\": \"https://flowprodcu00by01.blob.core.windows.net/flowaca040d3726645a0be4334b9186cf2c920160129t000000zcontent/D5175_241bab9c54f14ca683239a5c5540ca79_http:5Finputs:2Ejson?sv=2014-02-14&sr=b&sig=3aG8Hi7lNgmUeeHKOFj3MImMgBYVcuLEjvpf3pTy%2BNc%3D&se=2016-01-30T02%3A30%3A02Z&sp=r\",\r\n          \"contentVersion\": \"\\\"0x8D328FBBA98AC35\\\"\",\r\n          \"contentSize\": 45,\r\n          \"contentHash\": {\r\n            \"algorithm\": \"md5\",\r\n            \"value\": \"Q+Xqe9OStPsuFRv/FtPA3Q==\"\r\n          }\r\n        },\r\n        \"outputsLink\": {\r\n          \"uri\": \"https://flowprodcu00by01.blob.core.windows.net/flowaca040d3726645a0be4334b9186cf2c920160129t000000zcontent/10667_b311c7551967424d982d9dc2567f63c0_http:5Foutputs:2Ejson?sv=2014-02-14&sr=b&sig=ddK%2BabOoaAZK17Jr4pUEqyLAvc5OdXlIJTNFxXCCJo0%3D&se=2016-01-30T02%3A30%3A02Z&sp=r\",\r\n          \"contentVersion\": \"\\\"0x8D328FBBA98D351\\\"\",\r\n          \"contentSize\": 86273,\r\n          \"contentHash\": {\r\n            \"algorithm\": \"md5\",\r\n            \"value\": \"ZP3HxRZ1aoA9mx4wZl7Tdw==\"\r\n          }\r\n        }\r\n      },\r\n      \"id\": \"/subscriptions/57b7034d-72d4-433d-ace2-a7460aed6a99/resourceGroups/onesdk3131/providers/Microsoft.Logic/workflows/onesdk2279/runs/08587475002841126244/actions/http\",\r\n      \"name\": \"http\",\r\n      \"type\": \"Microsoft.Logic/workflows/runs/actions\"\r\n    },\r\n    {\r\n      \"properties\": {\r\n        \"startTime\": \"2016-01-29T22:30:02.5086741Z\",\r\n        \"endTime\": \"2016-01-29T22:30:02.6701012Z\",\r\n        \"status\": \"Succeeded\",\r\n        \"code\": \"OK\",\r\n        \"trackingId\": \"814a483f-e7c2-46d7-9933-d48c49d50ed0\",\r\n        \"inputsLink\": {\r\n          \"uri\": \"https://flowprodcu00by01.blob.core.windows.net/flowaca040d3726645a0be4334b9186cf2c920160129t000000zcontent/1DE66_5779970ad5b24cfebcd557d82fb7abd4_http1:5Finputs:2Ejson?sv=2014-02-14&sr=b&sig=Kg8GhtL8Ev7AcsTmjKh9Ef1yE7S7LZPkmo7lLzZJn%2Bk%3D&se=2016-01-30T02%3A30%3A02Z&sp=r\",\r\n          \"contentVersion\": \"\\\"0x8D328FBBA98D351\\\"\",\r\n          \"contentSize\": 45,\r\n          \"contentHash\": {\r\n            \"algorithm\": \"md5\",\r\n            \"value\": \"Q+Xqe9OStPsuFRv/FtPA3Q==\"\r\n          }\r\n        },\r\n        \"outputsLink\": {\r\n          \"uri\": \"https://flowprodcu00by01.blob.core.windows.net/flowaca040d3726645a0be4334b9186cf2c920160129t000000zcontent/2B420_62cb9a035aec4be8a824f9f0b31a8de9_http1:5Foutputs:2Ejson?sv=2014-02-14&sr=b&sig=71IahBTLJQM1me3h8EnI24wL4yntNgR4u8jNGxOki0Y%3D&se=2016-01-30T02%3A30%3A02Z&sp=r\",\r\n          \"contentVersion\": \"\\\"0x8D328FBBA9D8F7E\\\"\",\r\n          \"contentSize\": 86273,\r\n          \"contentHash\": {\r\n            \"algorithm\": \"md5\",\r\n            \"value\": \"f2YWMJitWJWDODRIm5Bgkw==\"\r\n          }\r\n        }\r\n      },\r\n      \"id\": \"/subscriptions/57b7034d-72d4-433d-ace2-a7460aed6a99/resourceGroups/onesdk3131/providers/Microsoft.Logic/workflows/onesdk2279/runs/08587475002841126244/actions/http1\",\r\n      \"name\": \"http1\",\r\n      \"type\": \"Microsoft.Logic/workflows/runs/actions\"\r\n    }\r\n  ]\r\n}",
>>>>>>> 9fbe613e
      "ResponseHeaders": {
        "Content-Length": [
          "2549"
        ],
        "Content-Type": [
          "application/json; charset=utf-8"
        ],
        "Expires": [
          "-1"
        ],
        "Pragma": [
          "no-cache"
        ],
        "Vary": [
          "Accept-Encoding"
        ],
        "x-ms-request-id": [
<<<<<<< HEAD
          "westus:e1aa46ab-9379-40b7-8ce4-26f5d11eb835"
        ],
        "x-ms-ratelimit-remaining-subscription-reads": [
          "14921"
        ],
        "x-ms-correlation-request-id": [
          "610e848c-f2e1-4a10-9528-47e9721a1933"
        ],
        "x-ms-routing-request-id": [
          "WESTUS:20160129T231321Z:610e848c-f2e1-4a10-9528-47e9721a1933"
=======
          "westus:984993f7-8b3d-456e-92f3-8b62419d9f4a"
        ],
        "x-ms-ratelimit-remaining-subscription-reads": [
          "14940"
        ],
        "x-ms-correlation-request-id": [
          "8ab04a9f-0a00-43ee-8c52-a03ad345437a"
        ],
        "x-ms-routing-request-id": [
          "WESTUS:20160129T223002Z:8ab04a9f-0a00-43ee-8c52-a03ad345437a"
>>>>>>> 9fbe613e
        ],
        "Strict-Transport-Security": [
          "max-age=31536000; includeSubDomains"
        ],
        "Cache-Control": [
          "no-cache"
        ],
        "Date": [
<<<<<<< HEAD
          "Fri, 29 Jan 2016 23:13:21 GMT"
=======
          "Fri, 29 Jan 2016 22:30:02 GMT"
>>>>>>> 9fbe613e
        ]
      },
      "StatusCode": 200
    },
    {
<<<<<<< HEAD
      "RequestUri": "/subscriptions/57b7034d-72d4-433d-ace2-a7460aed6a99/resourceGroups/onesdk1772/providers/Microsoft.Logic/workflows/onesdk3661/runs/08587474976871167923/actions/http?api-version=2015-02-01-preview",
      "EncodedRequestUri": "L3N1YnNjcmlwdGlvbnMvNTdiNzAzNGQtNzJkNC00MzNkLWFjZTItYTc0NjBhZWQ2YTk5L3Jlc291cmNlR3JvdXBzL29uZXNkazE3NzIvcHJvdmlkZXJzL01pY3Jvc29mdC5Mb2dpYy93b3JrZmxvd3Mvb25lc2RrMzY2MS9ydW5zLzA4NTg3NDc0OTc2ODcxMTY3OTIzL2FjdGlvbnMvaHR0cD9hcGktdmVyc2lvbj0yMDE1LTAyLTAxLXByZXZpZXc=",
=======
      "RequestUri": "/subscriptions/57b7034d-72d4-433d-ace2-a7460aed6a99/resourceGroups/onesdk3131/providers/Microsoft.Logic/workflows/onesdk2279/runs/08587475002841126244/actions/http?api-version=2015-02-01-preview",
      "EncodedRequestUri": "L3N1YnNjcmlwdGlvbnMvNTdiNzAzNGQtNzJkNC00MzNkLWFjZTItYTc0NjBhZWQ2YTk5L3Jlc291cmNlR3JvdXBzL29uZXNkazMxMzEvcHJvdmlkZXJzL01pY3Jvc29mdC5Mb2dpYy93b3JrZmxvd3Mvb25lc2RrMjI3OS9ydW5zLzA4NTg3NDc1MDAyODQxMTI2MjQ0L2FjdGlvbnMvaHR0cD9hcGktdmVyc2lvbj0yMDE1LTAyLTAxLXByZXZpZXc=",
>>>>>>> 9fbe613e
      "RequestMethod": "GET",
      "RequestBody": "",
      "RequestHeaders": {
        "x-ms-client-request-id": [
<<<<<<< HEAD
          "881776ad-128a-4c3b-9f32-30f7660da202"
=======
          "970f0702-70e8-4838-b1c3-13fbc1ffd0ed"
>>>>>>> 9fbe613e
        ],
        "accept-language": [
          "en-US"
        ],
        "User-Agent": [
          "Microsoft.Azure.Management.Logic.LogicManagementClient/0.1.0.0"
        ]
      },
<<<<<<< HEAD
      "ResponseBody": "{\r\n  \"properties\": {\r\n    \"startTime\": \"2016-01-29T23:13:19.8298261Z\",\r\n    \"endTime\": \"2016-01-29T23:13:19.9419846Z\",\r\n    \"status\": \"Succeeded\",\r\n    \"code\": \"OK\",\r\n    \"trackingId\": \"f98812cb-3b62-469a-8709-fae1621dafb0\",\r\n    \"inputsLink\": {\r\n      \"uri\": \"https://flowprodcu00by01.blob.core.windows.net/flowe15d2593bb2a4e8eb4f58292024e5d5b20160129t000000zcontent/AE20F_768f8bbb9357406bb37b6c3c27025efc_http:5Finputs:2Ejson?sv=2014-02-14&sr=b&sig=Y6jQ3Q%2Bg4SMbQeBe04QKTWEnSe1I48EBwJY1O3SjwfM%3D&se=2016-01-30T03%3A13%3A20Z&sp=r\",\r\n      \"contentVersion\": \"\\\"0x8D32901C749A7BA\\\"\",\r\n      \"contentSize\": 45,\r\n      \"contentHash\": {\r\n        \"algorithm\": \"md5\",\r\n        \"value\": \"Q+Xqe9OStPsuFRv/FtPA3Q==\"\r\n      }\r\n    },\r\n    \"outputsLink\": {\r\n      \"uri\": \"https://flowprodcu00by01.blob.core.windows.net/flowe15d2593bb2a4e8eb4f58292024e5d5b20160129t000000zcontent/119C1_a2040f72919645e0952d38b758161194_http:5Foutputs:2Ejson?sv=2014-02-14&sr=b&sig=XToyZe0APTSZAuEFmCOaPI2MIxlDlPdFv8MTTDt61vY%3D&se=2016-01-30T03%3A13%3A20Z&sp=r\",\r\n      \"contentVersion\": \"\\\"0x8D32901C7495982\\\"\",\r\n      \"contentSize\": 86273,\r\n      \"contentHash\": {\r\n        \"algorithm\": \"md5\",\r\n        \"value\": \"l3Y2XLyys2BTr/5CySs7Ug==\"\r\n      }\r\n    }\r\n  },\r\n  \"id\": \"/subscriptions/57b7034d-72d4-433d-ace2-a7460aed6a99/resourceGroups/onesdk1772/providers/Microsoft.Logic/workflows/onesdk3661/runs/08587474976871167923/actions/http\",\r\n  \"name\": \"http\",\r\n  \"type\": \"Microsoft.Logic/workflows/runs/actions\"\r\n}",
      "ResponseHeaders": {
        "Content-Length": [
          "1265"
=======
      "ResponseBody": "{\r\n  \"properties\": {\r\n    \"startTime\": \"2016-01-29T22:30:02.4930811Z\",\r\n    \"endTime\": \"2016-01-29T22:30:02.6223148Z\",\r\n    \"status\": \"Succeeded\",\r\n    \"code\": \"OK\",\r\n    \"trackingId\": \"6aea6494-47b0-4633-aad4-ebb511da1d37\",\r\n    \"inputsLink\": {\r\n      \"uri\": \"https://flowprodcu00by01.blob.core.windows.net/flowaca040d3726645a0be4334b9186cf2c920160129t000000zcontent/D5175_241bab9c54f14ca683239a5c5540ca79_http:5Finputs:2Ejson?sv=2014-02-14&sr=b&sig=3aG8Hi7lNgmUeeHKOFj3MImMgBYVcuLEjvpf3pTy%2BNc%3D&se=2016-01-30T02%3A30%3A02Z&sp=r\",\r\n      \"contentVersion\": \"\\\"0x8D328FBBA98AC35\\\"\",\r\n      \"contentSize\": 45,\r\n      \"contentHash\": {\r\n        \"algorithm\": \"md5\",\r\n        \"value\": \"Q+Xqe9OStPsuFRv/FtPA3Q==\"\r\n      }\r\n    },\r\n    \"outputsLink\": {\r\n      \"uri\": \"https://flowprodcu00by01.blob.core.windows.net/flowaca040d3726645a0be4334b9186cf2c920160129t000000zcontent/10667_b311c7551967424d982d9dc2567f63c0_http:5Foutputs:2Ejson?sv=2014-02-14&sr=b&sig=ddK%2BabOoaAZK17Jr4pUEqyLAvc5OdXlIJTNFxXCCJo0%3D&se=2016-01-30T02%3A30%3A02Z&sp=r\",\r\n      \"contentVersion\": \"\\\"0x8D328FBBA98D351\\\"\",\r\n      \"contentSize\": 86273,\r\n      \"contentHash\": {\r\n        \"algorithm\": \"md5\",\r\n        \"value\": \"ZP3HxRZ1aoA9mx4wZl7Tdw==\"\r\n      }\r\n    }\r\n  },\r\n  \"id\": \"/subscriptions/57b7034d-72d4-433d-ace2-a7460aed6a99/resourceGroups/onesdk3131/providers/Microsoft.Logic/workflows/onesdk2279/runs/08587475002841126244/actions/http\",\r\n  \"name\": \"http\",\r\n  \"type\": \"Microsoft.Logic/workflows/runs/actions\"\r\n}",
      "ResponseHeaders": {
        "Content-Length": [
          "1267"
>>>>>>> 9fbe613e
        ],
        "Content-Type": [
          "application/json; charset=utf-8"
        ],
        "Expires": [
          "-1"
        ],
        "Pragma": [
          "no-cache"
        ],
        "Vary": [
          "Accept-Encoding"
        ],
        "x-ms-request-id": [
<<<<<<< HEAD
          "westus:e8841de4-e6fa-4735-bd02-79bdf8e42dc7"
        ],
        "x-ms-ratelimit-remaining-subscription-reads": [
          "14920"
        ],
        "x-ms-correlation-request-id": [
          "e7727d77-b776-4a51-91ca-d539ba4dfcfd"
        ],
        "x-ms-routing-request-id": [
          "WESTUS:20160129T231321Z:e7727d77-b776-4a51-91ca-d539ba4dfcfd"
=======
          "westus:0743ab15-b522-4a58-b351-12026324c6bd"
        ],
        "x-ms-ratelimit-remaining-subscription-reads": [
          "14939"
        ],
        "x-ms-correlation-request-id": [
          "36c230b6-e479-4003-8b64-d0e1e572a855"
        ],
        "x-ms-routing-request-id": [
          "WESTUS:20160129T223002Z:36c230b6-e479-4003-8b64-d0e1e572a855"
>>>>>>> 9fbe613e
        ],
        "Strict-Transport-Security": [
          "max-age=31536000; includeSubDomains"
        ],
        "Cache-Control": [
          "no-cache"
        ],
        "Date": [
<<<<<<< HEAD
          "Fri, 29 Jan 2016 23:13:21 GMT"
=======
          "Fri, 29 Jan 2016 22:30:02 GMT"
>>>>>>> 9fbe613e
        ]
      },
      "StatusCode": 200
    }
  ],
  "Names": {
    "Test-GetAzureLogicAppRunAction": [
<<<<<<< HEAD
      "onesdk1772",
      "onesdk3661"
=======
      "onesdk3131",
      "onesdk2279"
>>>>>>> 9fbe613e
    ]
  },
  "Variables": {
    "SubscriptionId": "57b7034d-72d4-433d-ace2-a7460aed6a99"
  }
}<|MERGE_RESOLUTION|>--- conflicted
+++ resolved
@@ -1,13 +1,8 @@
 {
   "Entries": [
     {
-<<<<<<< HEAD
-      "RequestUri": "/subscriptions/57b7034d-72d4-433d-ace2-a7460aed6a99/resourcegroups/onesdk1772?api-version=2014-04-01-preview",
-      "EncodedRequestUri": "L3N1YnNjcmlwdGlvbnMvNTdiNzAzNGQtNzJkNC00MzNkLWFjZTItYTc0NjBhZWQ2YTk5L3Jlc291cmNlZ3JvdXBzL29uZXNkazE3NzI/YXBpLXZlcnNpb249MjAxNC0wNC0wMS1wcmV2aWV3",
-=======
       "RequestUri": "/subscriptions/57b7034d-72d4-433d-ace2-a7460aed6a99/resourcegroups/onesdk3131?api-version=2014-04-01-preview",
       "EncodedRequestUri": "L3N1YnNjcmlwdGlvbnMvNTdiNzAzNGQtNzJkNC00MzNkLWFjZTItYTc0NjBhZWQ2YTk5L3Jlc291cmNlZ3JvdXBzL29uZXNkazMxMzE/YXBpLXZlcnNpb249MjAxNC0wNC0wMS1wcmV2aWV3",
->>>>>>> 9fbe613e
       "RequestMethod": "HEAD",
       "RequestBody": "",
       "RequestHeaders": {
@@ -33,18 +28,6 @@
           "gateway"
         ],
         "x-ms-ratelimit-remaining-subscription-reads": [
-<<<<<<< HEAD
-          "14952"
-        ],
-        "x-ms-request-id": [
-          "cef59fa1-f9cc-4700-96e7-2bdd9b984cf9"
-        ],
-        "x-ms-correlation-request-id": [
-          "cef59fa1-f9cc-4700-96e7-2bdd9b984cf9"
-        ],
-        "x-ms-routing-request-id": [
-          "WESTUS:20160129T231301Z:cef59fa1-f9cc-4700-96e7-2bdd9b984cf9"
-=======
           "14902"
         ],
         "x-ms-request-id": [
@@ -55,32 +38,22 @@
         ],
         "x-ms-routing-request-id": [
           "WESTUS:20160129T222948Z:5c508153-50f7-42e5-b663-e472875c7dbc"
->>>>>>> 9fbe613e
-        ],
-        "Strict-Transport-Security": [
-          "max-age=31536000; includeSubDomains"
-        ],
-        "Cache-Control": [
-          "no-cache"
-        ],
-        "Date": [
-<<<<<<< HEAD
-          "Fri, 29 Jan 2016 23:13:00 GMT"
-=======
+        ],
+        "Strict-Transport-Security": [
+          "max-age=31536000; includeSubDomains"
+        ],
+        "Cache-Control": [
+          "no-cache"
+        ],
+        "Date": [
           "Fri, 29 Jan 2016 22:29:47 GMT"
->>>>>>> 9fbe613e
         ]
       },
       "StatusCode": 404
     },
     {
-<<<<<<< HEAD
-      "RequestUri": "/subscriptions/57b7034d-72d4-433d-ace2-a7460aed6a99/resourcegroups/onesdk1772?api-version=2014-04-01-preview",
-      "EncodedRequestUri": "L3N1YnNjcmlwdGlvbnMvNTdiNzAzNGQtNzJkNC00MzNkLWFjZTItYTc0NjBhZWQ2YTk5L3Jlc291cmNlZ3JvdXBzL29uZXNkazE3NzI/YXBpLXZlcnNpb249MjAxNC0wNC0wMS1wcmV2aWV3",
-=======
       "RequestUri": "/subscriptions/57b7034d-72d4-433d-ace2-a7460aed6a99/resourcegroups/onesdk3131?api-version=2014-04-01-preview",
       "EncodedRequestUri": "L3N1YnNjcmlwdGlvbnMvNTdiNzAzNGQtNzJkNC00MzNkLWFjZTItYTc0NjBhZWQ2YTk5L3Jlc291cmNlZ3JvdXBzL29uZXNkazMxMzE/YXBpLXZlcnNpb249MjAxNC0wNC0wMS1wcmV2aWV3",
->>>>>>> 9fbe613e
       "RequestMethod": "PUT",
       "RequestBody": "{\r\n  \"location\": \"West US\"\r\n}",
       "RequestHeaders": {
@@ -94,11 +67,7 @@
           "Microsoft.Azure.Management.Resources.ResourceManagementClient/2.0.0.0"
         ]
       },
-<<<<<<< HEAD
-      "ResponseBody": "{\r\n  \"id\": \"/subscriptions/57b7034d-72d4-433d-ace2-a7460aed6a99/resourceGroups/onesdk1772\",\r\n  \"name\": \"onesdk1772\",\r\n  \"location\": \"westus\",\r\n  \"properties\": {\r\n    \"provisioningState\": \"Succeeded\"\r\n  }\r\n}",
-=======
       "ResponseBody": "{\r\n  \"id\": \"/subscriptions/57b7034d-72d4-433d-ace2-a7460aed6a99/resourceGroups/onesdk3131\",\r\n  \"name\": \"onesdk3131\",\r\n  \"location\": \"westus\",\r\n  \"properties\": {\r\n    \"provisioningState\": \"Succeeded\"\r\n  }\r\n}",
->>>>>>> 9fbe613e
       "ResponseHeaders": {
         "Content-Length": [
           "173"
@@ -113,18 +82,6 @@
           "no-cache"
         ],
         "x-ms-ratelimit-remaining-subscription-writes": [
-<<<<<<< HEAD
-          "1194"
-        ],
-        "x-ms-request-id": [
-          "51da4c4a-d568-4e5b-babe-974074550ba7"
-        ],
-        "x-ms-correlation-request-id": [
-          "51da4c4a-d568-4e5b-babe-974074550ba7"
-        ],
-        "x-ms-routing-request-id": [
-          "WESTUS:20160129T231301Z:51da4c4a-d568-4e5b-babe-974074550ba7"
-=======
           "1198"
         ],
         "x-ms-request-id": [
@@ -135,32 +92,22 @@
         ],
         "x-ms-routing-request-id": [
           "WESTUS:20160129T222949Z:4b1431e8-339b-4fba-96e6-84c68bc835b6"
->>>>>>> 9fbe613e
-        ],
-        "Strict-Transport-Security": [
-          "max-age=31536000; includeSubDomains"
-        ],
-        "Cache-Control": [
-          "no-cache"
-        ],
-        "Date": [
-<<<<<<< HEAD
-          "Fri, 29 Jan 2016 23:13:01 GMT"
-=======
+        ],
+        "Strict-Transport-Security": [
+          "max-age=31536000; includeSubDomains"
+        ],
+        "Cache-Control": [
+          "no-cache"
+        ],
+        "Date": [
           "Fri, 29 Jan 2016 22:29:49 GMT"
->>>>>>> 9fbe613e
         ]
       },
       "StatusCode": 201
     },
     {
-<<<<<<< HEAD
-      "RequestUri": "/subscriptions/57b7034d-72d4-433d-ace2-a7460aed6a99/resourceGroups/onesdk1772/resources?api-version=2014-04-01-preview",
-      "EncodedRequestUri": "L3N1YnNjcmlwdGlvbnMvNTdiNzAzNGQtNzJkNC00MzNkLWFjZTItYTc0NjBhZWQ2YTk5L3Jlc291cmNlR3JvdXBzL29uZXNkazE3NzIvcmVzb3VyY2VzP2FwaS12ZXJzaW9uPTIwMTQtMDQtMDEtcHJldmlldw==",
-=======
       "RequestUri": "/subscriptions/57b7034d-72d4-433d-ace2-a7460aed6a99/resourceGroups/onesdk3131/resources?api-version=2014-04-01-preview",
       "EncodedRequestUri": "L3N1YnNjcmlwdGlvbnMvNTdiNzAzNGQtNzJkNC00MzNkLWFjZTItYTc0NjBhZWQ2YTk5L3Jlc291cmNlR3JvdXBzL29uZXNkazMxMzEvcmVzb3VyY2VzP2FwaS12ZXJzaW9uPTIwMTQtMDQtMDEtcHJldmlldw==",
->>>>>>> 9fbe613e
       "RequestMethod": "GET",
       "RequestBody": "",
       "RequestHeaders": {
@@ -183,18 +130,6 @@
           "no-cache"
         ],
         "x-ms-ratelimit-remaining-subscription-reads": [
-<<<<<<< HEAD
-          "14951"
-        ],
-        "x-ms-request-id": [
-          "eb45ff7d-5db5-408b-b4f9-793585d7b660"
-        ],
-        "x-ms-correlation-request-id": [
-          "eb45ff7d-5db5-408b-b4f9-793585d7b660"
-        ],
-        "x-ms-routing-request-id": [
-          "WESTUS:20160129T231302Z:eb45ff7d-5db5-408b-b4f9-793585d7b660"
-=======
           "14901"
         ],
         "x-ms-request-id": [
@@ -205,41 +140,27 @@
         ],
         "x-ms-routing-request-id": [
           "WESTUS:20160129T222950Z:8352c72b-43ed-4376-a808-cf745800cc33"
->>>>>>> 9fbe613e
-        ],
-        "Strict-Transport-Security": [
-          "max-age=31536000; includeSubDomains"
-        ],
-        "Cache-Control": [
-          "no-cache"
-        ],
-        "Date": [
-<<<<<<< HEAD
-          "Fri, 29 Jan 2016 23:13:01 GMT"
-=======
+        ],
+        "Strict-Transport-Security": [
+          "max-age=31536000; includeSubDomains"
+        ],
+        "Cache-Control": [
+          "no-cache"
+        ],
+        "Date": [
           "Fri, 29 Jan 2016 22:29:49 GMT"
->>>>>>> 9fbe613e
         ]
       },
       "StatusCode": 200
     },
     {
-<<<<<<< HEAD
-      "RequestUri": "/subscriptions/57b7034d-72d4-433d-ace2-a7460aed6a99/resourceGroups/onesdk1772/providers/Microsoft.Web/serverfarms/StandardServicePlan?api-version=2015-08-01",
-      "EncodedRequestUri": "L3N1YnNjcmlwdGlvbnMvNTdiNzAzNGQtNzJkNC00MzNkLWFjZTItYTc0NjBhZWQ2YTk5L3Jlc291cmNlR3JvdXBzL29uZXNkazE3NzIvcHJvdmlkZXJzL01pY3Jvc29mdC5XZWIvc2VydmVyZmFybXMvU3RhbmRhcmRTZXJ2aWNlUGxhbj9hcGktdmVyc2lvbj0yMDE1LTA4LTAx",
-=======
       "RequestUri": "/subscriptions/57b7034d-72d4-433d-ace2-a7460aed6a99/resourceGroups/onesdk3131/providers/Microsoft.Web/serverfarms/StandardServicePlan?api-version=2015-08-01",
       "EncodedRequestUri": "L3N1YnNjcmlwdGlvbnMvNTdiNzAzNGQtNzJkNC00MzNkLWFjZTItYTc0NjBhZWQ2YTk5L3Jlc291cmNlR3JvdXBzL29uZXNkazMxMzEvcHJvdmlkZXJzL01pY3Jvc29mdC5XZWIvc2VydmVyZmFybXMvU3RhbmRhcmRTZXJ2aWNlUGxhbj9hcGktdmVyc2lvbj0yMDE1LTA4LTAx",
->>>>>>> 9fbe613e
       "RequestMethod": "GET",
       "RequestBody": "",
       "RequestHeaders": {
         "x-ms-client-request-id": [
-<<<<<<< HEAD
-          "b4082418-cf5f-4452-b92a-146c47668461"
-=======
           "a2c62557-d8b2-416c-a1a4-8c4dab23c047"
->>>>>>> 9fbe613e
         ],
         "accept-language": [
           "en-US"
@@ -251,11 +172,7 @@
           "application/json"
         ]
       },
-<<<<<<< HEAD
-      "ResponseBody": "{\r\n  \"id\": \"/subscriptions/57b7034d-72d4-433d-ace2-a7460aed6a99/resourceGroups/onesdk1772/providers/Microsoft.Web/serverfarms/StandardServicePlan\",\r\n  \"name\": \"StandardServicePlan\",\r\n  \"type\": \"Microsoft.Web/serverfarms\",\r\n  \"location\": \"West US\",\r\n  \"tags\": null,\r\n  \"properties\": {\r\n    \"serverFarmId\": 0,\r\n    \"name\": \"StandardServicePlan\",\r\n    \"workerSize\": 0,\r\n    \"workerSizeId\": 0,\r\n    \"numberOfWorkers\": 1,\r\n    \"currentWorkerSize\": 0,\r\n    \"currentWorkerSizeId\": 0,\r\n    \"currentNumberOfWorkers\": 1,\r\n    \"status\": 0,\r\n    \"webSpace\": \"onesdk1772-WestUSwebspace\",\r\n    \"subscription\": \"57b7034d-72d4-433d-ace2-a7460aed6a99\",\r\n    \"adminSiteName\": null,\r\n    \"hostingEnvironment\": null,\r\n    \"hostingEnvironmentProfile\": null,\r\n    \"maximumNumberOfWorkers\": 10,\r\n    \"planName\": \"VirtualDedicatedPlan\",\r\n    \"adminRuntimeSiteName\": null,\r\n    \"computeMode\": 0,\r\n    \"siteMode\": null,\r\n    \"geoRegion\": \"West US\",\r\n    \"perSiteScaling\": false,\r\n    \"numberOfSites\": 0,\r\n    \"hostingEnvironmentId\": null,\r\n    \"tags\": null,\r\n    \"kind\": null,\r\n    \"resourceGroup\": \"onesdk1772\"\r\n  },\r\n  \"sku\": {\r\n    \"name\": \"S1\",\r\n    \"tier\": \"Standard\",\r\n    \"size\": \"S1\",\r\n    \"family\": \"S\",\r\n    \"capacity\": 1\r\n  }\r\n}",
-=======
       "ResponseBody": "{\r\n  \"id\": \"/subscriptions/57b7034d-72d4-433d-ace2-a7460aed6a99/resourceGroups/onesdk3131/providers/Microsoft.Web/serverfarms/StandardServicePlan\",\r\n  \"name\": \"StandardServicePlan\",\r\n  \"type\": \"Microsoft.Web/serverfarms\",\r\n  \"location\": \"West US\",\r\n  \"tags\": null,\r\n  \"properties\": {\r\n    \"serverFarmId\": 0,\r\n    \"name\": \"StandardServicePlan\",\r\n    \"workerSize\": 0,\r\n    \"workerSizeId\": 0,\r\n    \"numberOfWorkers\": 1,\r\n    \"currentWorkerSize\": 0,\r\n    \"currentWorkerSizeId\": 0,\r\n    \"currentNumberOfWorkers\": 1,\r\n    \"status\": 0,\r\n    \"webSpace\": \"onesdk3131-WestUSwebspace\",\r\n    \"subscription\": \"57b7034d-72d4-433d-ace2-a7460aed6a99\",\r\n    \"adminSiteName\": null,\r\n    \"hostingEnvironment\": null,\r\n    \"hostingEnvironmentProfile\": null,\r\n    \"maximumNumberOfWorkers\": 10,\r\n    \"planName\": \"VirtualDedicatedPlan\",\r\n    \"adminRuntimeSiteName\": null,\r\n    \"computeMode\": 0,\r\n    \"siteMode\": null,\r\n    \"geoRegion\": \"West US\",\r\n    \"perSiteScaling\": false,\r\n    \"numberOfSites\": 0,\r\n    \"hostingEnvironmentId\": null,\r\n    \"tags\": null,\r\n    \"kind\": null,\r\n    \"resourceGroup\": \"onesdk3131\"\r\n  },\r\n  \"sku\": {\r\n    \"name\": \"S1\",\r\n    \"tier\": \"Standard\",\r\n    \"size\": \"S1\",\r\n    \"family\": \"S\",\r\n    \"capacity\": 1\r\n  }\r\n}",
->>>>>>> 9fbe613e
       "ResponseHeaders": {
         "Content-Length": [
           "951"
@@ -273,18 +190,6 @@
           "max-age=31536000; includeSubDomains"
         ],
         "x-ms-request-id": [
-<<<<<<< HEAD
-          "656621e7-83ee-4c3c-a559-1ff63e956790"
-        ],
-        "x-ms-ratelimit-remaining-subscription-reads": [
-          "14892"
-        ],
-        "x-ms-correlation-request-id": [
-          "ab957250-e9f5-434d-91cb-53fc4f84d93f"
-        ],
-        "x-ms-routing-request-id": [
-          "WESTUS:20160129T231316Z:ab957250-e9f5-434d-91cb-53fc4f84d93f"
-=======
           "b581bd57-2f44-4f16-b2bf-ecbbd895ede8"
         ],
         "x-ms-ratelimit-remaining-subscription-reads": [
@@ -295,17 +200,12 @@
         ],
         "x-ms-routing-request-id": [
           "WESTUS:20160129T222958Z:3134efc6-4e72-43fe-bcb3-d8382a093f09"
->>>>>>> 9fbe613e
-        ],
-        "Cache-Control": [
-          "no-cache"
-        ],
-        "Date": [
-<<<<<<< HEAD
-          "Fri, 29 Jan 2016 23:13:15 GMT"
-=======
+        ],
+        "Cache-Control": [
+          "no-cache"
+        ],
+        "Date": [
           "Fri, 29 Jan 2016 22:29:58 GMT"
->>>>>>> 9fbe613e
         ],
         "Server": [
           "Microsoft-IIS/8.0"
@@ -320,22 +220,13 @@
       "StatusCode": 200
     },
     {
-<<<<<<< HEAD
-      "RequestUri": "/subscriptions/57b7034d-72d4-433d-ace2-a7460aed6a99/resourceGroups/onesdk1772/providers/Microsoft.Logic/workflows/onesdk3661?api-version=2015-02-01-preview",
-      "EncodedRequestUri": "L3N1YnNjcmlwdGlvbnMvNTdiNzAzNGQtNzJkNC00MzNkLWFjZTItYTc0NjBhZWQ2YTk5L3Jlc291cmNlR3JvdXBzL29uZXNkazE3NzIvcHJvdmlkZXJzL01pY3Jvc29mdC5Mb2dpYy93b3JrZmxvd3Mvb25lc2RrMzY2MT9hcGktdmVyc2lvbj0yMDE1LTAyLTAxLXByZXZpZXc=",
-=======
       "RequestUri": "/subscriptions/57b7034d-72d4-433d-ace2-a7460aed6a99/resourceGroups/onesdk3131/providers/Microsoft.Logic/workflows/onesdk2279?api-version=2015-02-01-preview",
       "EncodedRequestUri": "L3N1YnNjcmlwdGlvbnMvNTdiNzAzNGQtNzJkNC00MzNkLWFjZTItYTc0NjBhZWQ2YTk5L3Jlc291cmNlR3JvdXBzL29uZXNkazMxMzEvcHJvdmlkZXJzL01pY3Jvc29mdC5Mb2dpYy93b3JrZmxvd3Mvb25lc2RrMjI3OT9hcGktdmVyc2lvbj0yMDE1LTAyLTAxLXByZXZpZXc=",
->>>>>>> 9fbe613e
       "RequestMethod": "GET",
       "RequestBody": "",
       "RequestHeaders": {
         "x-ms-client-request-id": [
-<<<<<<< HEAD
-          "0a1cda17-fe86-4c49-942a-bb1bd5c62770"
-=======
           "bd633bc1-e1e8-4c83-b1f3-0a14e7c229c2"
->>>>>>> 9fbe613e
         ],
         "accept-language": [
           "en-US"
@@ -344,11 +235,7 @@
           "Microsoft.Azure.Management.Logic.LogicManagementClient/0.1.0.0"
         ]
       },
-<<<<<<< HEAD
-      "ResponseBody": "{\r\n  \"error\": {\r\n    \"code\": \"ResourceNotFound\",\r\n    \"message\": \"The Resource 'Microsoft.Logic/workflows/onesdk3661' under resource group 'onesdk1772' was not found.\"\r\n  }\r\n}",
-=======
       "ResponseBody": "{\r\n  \"error\": {\r\n    \"code\": \"ResourceNotFound\",\r\n    \"message\": \"The Resource 'Microsoft.Logic/workflows/onesdk2279' under resource group 'onesdk3131' was not found.\"\r\n  }\r\n}",
->>>>>>> 9fbe613e
       "ResponseHeaders": {
         "Content-Length": [
           "150"
@@ -366,15 +253,6 @@
           "gateway"
         ],
         "x-ms-request-id": [
-<<<<<<< HEAD
-          "35ccb6ff-6d02-4bcb-aa16-a14b42eb4a9c"
-        ],
-        "x-ms-correlation-request-id": [
-          "35ccb6ff-6d02-4bcb-aa16-a14b42eb4a9c"
-        ],
-        "x-ms-routing-request-id": [
-          "WESTUS:20160129T231317Z:35ccb6ff-6d02-4bcb-aa16-a14b42eb4a9c"
-=======
           "e1d35f45-ee3c-4836-8c80-28d539bff3e5"
         ],
         "x-ms-correlation-request-id": [
@@ -382,41 +260,27 @@
         ],
         "x-ms-routing-request-id": [
           "WESTUS:20160129T222958Z:e1d35f45-ee3c-4836-8c80-28d539bff3e5"
->>>>>>> 9fbe613e
-        ],
-        "Strict-Transport-Security": [
-          "max-age=31536000; includeSubDomains"
-        ],
-        "Cache-Control": [
-          "no-cache"
-        ],
-        "Date": [
-<<<<<<< HEAD
-          "Fri, 29 Jan 2016 23:13:17 GMT"
-=======
+        ],
+        "Strict-Transport-Security": [
+          "max-age=31536000; includeSubDomains"
+        ],
+        "Cache-Control": [
+          "no-cache"
+        ],
+        "Date": [
           "Fri, 29 Jan 2016 22:29:58 GMT"
->>>>>>> 9fbe613e
         ]
       },
       "StatusCode": 404
     },
     {
-<<<<<<< HEAD
-      "RequestUri": "/subscriptions/57b7034d-72d4-433d-ace2-a7460aed6a99/resourceGroups/onesdk1772/providers/Microsoft.Logic/workflows/onesdk3661?api-version=2015-02-01-preview",
-      "EncodedRequestUri": "L3N1YnNjcmlwdGlvbnMvNTdiNzAzNGQtNzJkNC00MzNkLWFjZTItYTc0NjBhZWQ2YTk5L3Jlc291cmNlR3JvdXBzL29uZXNkazE3NzIvcHJvdmlkZXJzL01pY3Jvc29mdC5Mb2dpYy93b3JrZmxvd3Mvb25lc2RrMzY2MT9hcGktdmVyc2lvbj0yMDE1LTAyLTAxLXByZXZpZXc=",
-=======
       "RequestUri": "/subscriptions/57b7034d-72d4-433d-ace2-a7460aed6a99/resourceGroups/onesdk3131/providers/Microsoft.Logic/workflows/onesdk2279?api-version=2015-02-01-preview",
       "EncodedRequestUri": "L3N1YnNjcmlwdGlvbnMvNTdiNzAzNGQtNzJkNC00MzNkLWFjZTItYTc0NjBhZWQ2YTk5L3Jlc291cmNlR3JvdXBzL29uZXNkazMxMzEvcHJvdmlkZXJzL01pY3Jvc29mdC5Mb2dpYy93b3JrZmxvd3Mvb25lc2RrMjI3OT9hcGktdmVyc2lvbj0yMDE1LTAyLTAxLXByZXZpZXc=",
->>>>>>> 9fbe613e
       "RequestMethod": "GET",
       "RequestBody": "",
       "RequestHeaders": {
         "x-ms-client-request-id": [
-<<<<<<< HEAD
-          "7183d12d-eb9f-47ab-82b2-1279acc5d6d5"
-=======
           "720a2a5f-e987-4e57-aab7-3ddd7e185328"
->>>>>>> 9fbe613e
         ],
         "accept-language": [
           "en-US"
@@ -425,11 +289,7 @@
           "Microsoft.Azure.Management.Logic.LogicManagementClient/0.1.0.0"
         ]
       },
-<<<<<<< HEAD
-      "ResponseBody": "{\r\n  \"properties\": {\r\n    \"provisioningState\": \"Succeeded\",\r\n    \"createdTime\": \"2016-01-29T23:13:17.5875872Z\",\r\n    \"changedTime\": \"2016-01-29T23:13:17.5884329Z\",\r\n    \"state\": \"Enabled\",\r\n    \"version\": \"08587474976881295076\",\r\n    \"accessEndpoint\": \"https://westus.logic.azure.com:443/subscriptions/57b7034d-72d4-433d-ace2-a7460aed6a99/resourcegroups/onesdk1772/providers/Microsoft.Logic/workflows/onesdk3661\",\r\n    \"sku\": {\r\n      \"name\": \"Standard\",\r\n      \"plan\": {\r\n        \"id\": \"/subscriptions/57b7034d-72d4-433d-ace2-a7460aed6a99/resourceGroups/onesdk1772/providers/Microsoft.Web/serverfarms/StandardServicePlan\",\r\n        \"type\": \"Microsoft.Web/ServerFarms\",\r\n        \"name\": \"StandardServicePlan\"\r\n      }\r\n    },\r\n    \"definition\": {\r\n      \"$schema\": \"http://schema.management.azure.com/providers/Microsoft.Logic/schemas/2014-12-01-preview/workflowdefinition.json#\",\r\n      \"contentVersion\": \"1.0.0.0\",\r\n      \"parameters\": {\r\n        \"runworkflowmanually\": {\r\n          \"defaultValue\": false,\r\n          \"type\": \"Bool\"\r\n        }\r\n      },\r\n      \"triggers\": {\r\n        \"httpTrigger\": {\r\n          \"recurrence\": {\r\n            \"frequency\": \"Hour\",\r\n            \"interval\": 1\r\n          },\r\n          \"type\": \"Http\",\r\n          \"inputs\": {\r\n            \"method\": \"GET\",\r\n            \"uri\": \"http://www.bing.com\"\r\n          },\r\n          \"conditions\": [\r\n            {\r\n              \"expression\": \"@bool('true')\"\r\n            }\r\n          ]\r\n        }\r\n      },\r\n      \"actions\": {\r\n        \"http\": {\r\n          \"type\": \"Http\",\r\n          \"inputs\": {\r\n            \"method\": \"GET\",\r\n            \"uri\": \"http://www.bing.com\"\r\n          },\r\n          \"conditions\": [\r\n            {\r\n              \"expression\": \"@bool('true')\"\r\n            }\r\n          ]\r\n        },\r\n        \"http1\": {\r\n          \"type\": \"Http\",\r\n          \"inputs\": {\r\n            \"method\": \"GET\",\r\n            \"uri\": \"http://www.bing.com\"\r\n          },\r\n          \"conditions\": [\r\n            {\r\n              \"expression\": \"@bool('true')\"\r\n            }\r\n          ]\r\n        }\r\n      },\r\n      \"outputs\": {\r\n        \"output1\": {\r\n          \"type\": \"String\",\r\n          \"value\": \"true\"\r\n        }\r\n      }\r\n    },\r\n    \"parameters\": {}\r\n  },\r\n  \"id\": \"/subscriptions/57b7034d-72d4-433d-ace2-a7460aed6a99/resourceGroups/onesdk1772/providers/Microsoft.Logic/workflows/onesdk3661\",\r\n  \"name\": \"onesdk3661\",\r\n  \"type\": \"Microsoft.Logic/workflows\",\r\n  \"location\": \"West US\"\r\n}",
-=======
       "ResponseBody": "{\r\n  \"properties\": {\r\n    \"provisioningState\": \"Succeeded\",\r\n    \"createdTime\": \"2016-01-29T22:29:59.9028426Z\",\r\n    \"changedTime\": \"2016-01-29T22:29:59.9033572Z\",\r\n    \"state\": \"Enabled\",\r\n    \"version\": \"08587475002857136925\",\r\n    \"accessEndpoint\": \"https://westus.logic.azure.com:443/subscriptions/57b7034d-72d4-433d-ace2-a7460aed6a99/resourcegroups/onesdk3131/providers/Microsoft.Logic/workflows/onesdk2279\",\r\n    \"sku\": {\r\n      \"name\": \"Standard\",\r\n      \"plan\": {\r\n        \"id\": \"/subscriptions/57b7034d-72d4-433d-ace2-a7460aed6a99/resourceGroups/onesdk3131/providers/Microsoft.Web/serverfarms/StandardServicePlan\",\r\n        \"type\": \"Microsoft.Web/ServerFarms\",\r\n        \"name\": \"StandardServicePlan\"\r\n      }\r\n    },\r\n    \"definition\": {\r\n      \"$schema\": \"http://schema.management.azure.com/providers/Microsoft.Logic/schemas/2014-12-01-preview/workflowdefinition.json#\",\r\n      \"contentVersion\": \"1.0.0.0\",\r\n      \"parameters\": {\r\n        \"runworkflowmanually\": {\r\n          \"defaultValue\": false,\r\n          \"type\": \"Bool\"\r\n        }\r\n      },\r\n      \"triggers\": {\r\n        \"httpTrigger\": {\r\n          \"recurrence\": {\r\n            \"frequency\": \"Hour\",\r\n            \"interval\": 1\r\n          },\r\n          \"type\": \"Http\",\r\n          \"inputs\": {\r\n            \"method\": \"GET\",\r\n            \"uri\": \"http://www.bing.com\"\r\n          },\r\n          \"conditions\": [\r\n            {\r\n              \"expression\": \"@bool('true')\"\r\n            }\r\n          ]\r\n        }\r\n      },\r\n      \"actions\": {\r\n        \"http\": {\r\n          \"type\": \"Http\",\r\n          \"inputs\": {\r\n            \"method\": \"GET\",\r\n            \"uri\": \"http://www.bing.com\"\r\n          },\r\n          \"conditions\": [\r\n            {\r\n              \"expression\": \"@bool('true')\"\r\n            }\r\n          ]\r\n        },\r\n        \"http1\": {\r\n          \"type\": \"Http\",\r\n          \"inputs\": {\r\n            \"method\": \"GET\",\r\n            \"uri\": \"http://www.bing.com\"\r\n          },\r\n          \"conditions\": [\r\n            {\r\n              \"expression\": \"@bool('true')\"\r\n            }\r\n          ]\r\n        }\r\n      },\r\n      \"outputs\": {\r\n        \"output1\": {\r\n          \"type\": \"String\",\r\n          \"value\": \"true\"\r\n        }\r\n      }\r\n    },\r\n    \"parameters\": {}\r\n  },\r\n  \"id\": \"/subscriptions/57b7034d-72d4-433d-ace2-a7460aed6a99/resourceGroups/onesdk3131/providers/Microsoft.Logic/workflows/onesdk2279\",\r\n  \"name\": \"onesdk2279\",\r\n  \"type\": \"Microsoft.Logic/workflows\",\r\n  \"location\": \"West US\"\r\n}",
->>>>>>> 9fbe613e
       "ResponseHeaders": {
         "Content-Length": [
           "1576"
@@ -447,18 +307,6 @@
           "Accept-Encoding"
         ],
         "x-ms-request-id": [
-<<<<<<< HEAD
-          "westus:8d46cb4f-4b23-40aa-b143-e24b4af852d1"
-        ],
-        "x-ms-ratelimit-remaining-subscription-reads": [
-          "14923"
-        ],
-        "x-ms-correlation-request-id": [
-          "9c282202-02a1-42a4-8581-45d93968b6bd"
-        ],
-        "x-ms-routing-request-id": [
-          "WESTUS:20160129T231320Z:9c282202-02a1-42a4-8581-45d93968b6bd"
-=======
           "westus:bdee8888-28c5-4815-bbd1-d193dca450d4"
         ],
         "x-ms-ratelimit-remaining-subscription-reads": [
@@ -469,36 +317,24 @@
         ],
         "x-ms-routing-request-id": [
           "WESTUS:20160129T223002Z:42328027-a2e1-4618-bc15-0d58c6ea48bc"
->>>>>>> 9fbe613e
-        ],
-        "Strict-Transport-Security": [
-          "max-age=31536000; includeSubDomains"
-        ],
-        "Cache-Control": [
-          "no-cache"
-        ],
-        "Date": [
-<<<<<<< HEAD
-          "Fri, 29 Jan 2016 23:13:20 GMT"
-=======
+        ],
+        "Strict-Transport-Security": [
+          "max-age=31536000; includeSubDomains"
+        ],
+        "Cache-Control": [
+          "no-cache"
+        ],
+        "Date": [
           "Fri, 29 Jan 2016 22:30:02 GMT"
->>>>>>> 9fbe613e
         ]
       },
       "StatusCode": 200
     },
     {
-<<<<<<< HEAD
-      "RequestUri": "/subscriptions/57b7034d-72d4-433d-ace2-a7460aed6a99/resourceGroups/onesdk1772/providers/Microsoft.Logic/workflows/onesdk3661?api-version=2015-02-01-preview",
-      "EncodedRequestUri": "L3N1YnNjcmlwdGlvbnMvNTdiNzAzNGQtNzJkNC00MzNkLWFjZTItYTc0NjBhZWQ2YTk5L3Jlc291cmNlR3JvdXBzL29uZXNkazE3NzIvcHJvdmlkZXJzL01pY3Jvc29mdC5Mb2dpYy93b3JrZmxvd3Mvb25lc2RrMzY2MT9hcGktdmVyc2lvbj0yMDE1LTAyLTAxLXByZXZpZXc=",
-      "RequestMethod": "PUT",
-      "RequestBody": "{\r\n  \"location\": \"West US\",\r\n  \"properties\": {\r\n    \"state\": \"Enabled\",\r\n    \"sku\": {\r\n      \"name\": \"Standard\",\r\n      \"plan\": {\r\n        \"id\": \"/subscriptions/57b7034d-72d4-433d-ace2-a7460aed6a99/resourceGroups/onesdk1772/providers/Microsoft.Web/serverfarms/StandardServicePlan\"\r\n      }\r\n    },\r\n    \"definition\": {\r\n      \"$schema\": \"http://schema.management.azure.com/providers/Microsoft.Logic/schemas/2014-12-01-preview/workflowdefinition.json#\",\r\n      \"contentVersion\": \"1.0.0.0\",\r\n      \"parameters\": {\r\n        \"runworkflowmanually\": {\r\n          \"defaultValue\": false,\r\n          \"type\": \"bool\"\r\n        }\r\n      },\r\n      \"triggers\": {\r\n        \"httpTrigger\": {\r\n          \"type\": \"Http\",\r\n          \"inputs\": {\r\n            \"method\": \"GET\",\r\n            \"uri\": \"http://www.bing.com\"\r\n          },\r\n          \"recurrence\": {\r\n            \"frequency\": \"Hour\",\r\n            \"interval\": 1\r\n          },\r\n          \"conditions\": [\r\n            {\r\n              \"expression\": \"@bool('true')\"\r\n            }\r\n          ]\r\n        }\r\n      },\r\n      \"actions\": {\r\n        \"http\": {\r\n          \"type\": \"Http\",\r\n          \"inputs\": {\r\n            \"method\": \"GET\",\r\n            \"uri\": \"http://www.bing.com\"\r\n          },\r\n          \"conditions\": [\r\n            {\r\n              \"expression\": \"@bool('true')\"\r\n            }\r\n          ]\r\n        },\r\n        \"http1\": {\r\n          \"type\": \"Http\",\r\n          \"inputs\": {\r\n            \"method\": \"GET\",\r\n            \"uri\": \"http://www.bing.com\"\r\n          },\r\n          \"conditions\": [\r\n            {\r\n              \"expression\": \"@bool('true')\"\r\n            }\r\n          ]\r\n        }\r\n      },\r\n      \"outputs\": {\r\n        \"output1\": {\r\n          \"type\": \"string\",\r\n          \"value\": \"true\"\r\n        }\r\n      }\r\n    }\r\n  }\r\n}",
-=======
       "RequestUri": "/subscriptions/57b7034d-72d4-433d-ace2-a7460aed6a99/resourceGroups/onesdk3131/providers/Microsoft.Logic/workflows/onesdk2279?api-version=2015-02-01-preview",
       "EncodedRequestUri": "L3N1YnNjcmlwdGlvbnMvNTdiNzAzNGQtNzJkNC00MzNkLWFjZTItYTc0NjBhZWQ2YTk5L3Jlc291cmNlR3JvdXBzL29uZXNkazMxMzEvcHJvdmlkZXJzL01pY3Jvc29mdC5Mb2dpYy93b3JrZmxvd3Mvb25lc2RrMjI3OT9hcGktdmVyc2lvbj0yMDE1LTAyLTAxLXByZXZpZXc=",
       "RequestMethod": "PUT",
       "RequestBody": "{\r\n  \"location\": \"West US\",\r\n  \"properties\": {\r\n    \"state\": \"Enabled\",\r\n    \"sku\": {\r\n      \"name\": \"Standard\",\r\n      \"plan\": {\r\n        \"id\": \"/subscriptions/57b7034d-72d4-433d-ace2-a7460aed6a99/resourceGroups/onesdk3131/providers/Microsoft.Web/serverfarms/StandardServicePlan\"\r\n      }\r\n    },\r\n    \"definition\": {\r\n      \"$schema\": \"http://schema.management.azure.com/providers/Microsoft.Logic/schemas/2014-12-01-preview/workflowdefinition.json#\",\r\n      \"contentVersion\": \"1.0.0.0\",\r\n      \"parameters\": {\r\n        \"runworkflowmanually\": {\r\n          \"defaultValue\": false,\r\n          \"type\": \"bool\"\r\n        }\r\n      },\r\n      \"triggers\": {\r\n        \"httpTrigger\": {\r\n          \"type\": \"Http\",\r\n          \"inputs\": {\r\n            \"method\": \"GET\",\r\n            \"uri\": \"http://www.bing.com\"\r\n          },\r\n          \"recurrence\": {\r\n            \"frequency\": \"Hour\",\r\n            \"interval\": 1\r\n          },\r\n          \"conditions\": [\r\n            {\r\n              \"expression\": \"@bool('true')\"\r\n            }\r\n          ]\r\n        }\r\n      },\r\n      \"actions\": {\r\n        \"http\": {\r\n          \"type\": \"Http\",\r\n          \"inputs\": {\r\n            \"method\": \"GET\",\r\n            \"uri\": \"http://www.bing.com\"\r\n          },\r\n          \"conditions\": [\r\n            {\r\n              \"expression\": \"@bool('true')\"\r\n            }\r\n          ]\r\n        },\r\n        \"http1\": {\r\n          \"type\": \"Http\",\r\n          \"inputs\": {\r\n            \"method\": \"GET\",\r\n            \"uri\": \"http://www.bing.com\"\r\n          },\r\n          \"conditions\": [\r\n            {\r\n              \"expression\": \"@bool('true')\"\r\n            }\r\n          ]\r\n        }\r\n      },\r\n      \"outputs\": {\r\n        \"output1\": {\r\n          \"type\": \"string\",\r\n          \"value\": \"true\"\r\n        }\r\n      }\r\n    }\r\n  }\r\n}",
->>>>>>> 9fbe613e
       "RequestHeaders": {
         "Content-Type": [
           "application/json; charset=utf-8"
@@ -507,11 +343,7 @@
           "1774"
         ],
         "x-ms-client-request-id": [
-<<<<<<< HEAD
-          "840a97f4-156c-4bb7-964c-2780f2caf56e"
-=======
           "6e0e02a0-9a25-44c6-899e-30bb0e05e09f"
->>>>>>> 9fbe613e
         ],
         "accept-language": [
           "en-US"
@@ -520,11 +352,7 @@
           "Microsoft.Azure.Management.Logic.LogicManagementClient/0.1.0.0"
         ]
       },
-<<<<<<< HEAD
-      "ResponseBody": "{\r\n  \"properties\": {\r\n    \"provisioningState\": \"Succeeded\",\r\n    \"createdTime\": \"2016-01-29T23:13:17.5875872Z\",\r\n    \"changedTime\": \"2016-01-29T23:13:17.5875872Z\",\r\n    \"state\": \"Enabled\",\r\n    \"version\": \"08587474976881295076\",\r\n    \"accessEndpoint\": \"https://westus.logic.azure.com:443/subscriptions/57b7034d-72d4-433d-ace2-a7460aed6a99/resourcegroups/onesdk1772/providers/Microsoft.Logic/workflows/onesdk3661\",\r\n    \"sku\": {\r\n      \"name\": \"Standard\",\r\n      \"plan\": {\r\n        \"id\": \"/subscriptions/57b7034d-72d4-433d-ace2-a7460aed6a99/resourceGroups/onesdk1772/providers/Microsoft.Web/serverfarms/StandardServicePlan\",\r\n        \"type\": \"Microsoft.Web/ServerFarms\",\r\n        \"name\": \"StandardServicePlan\"\r\n      }\r\n    },\r\n    \"definition\": {\r\n      \"$schema\": \"http://schema.management.azure.com/providers/Microsoft.Logic/schemas/2014-12-01-preview/workflowdefinition.json#\",\r\n      \"contentVersion\": \"1.0.0.0\",\r\n      \"parameters\": {\r\n        \"runworkflowmanually\": {\r\n          \"defaultValue\": false,\r\n          \"type\": \"Bool\"\r\n        }\r\n      },\r\n      \"triggers\": {\r\n        \"httpTrigger\": {\r\n          \"recurrence\": {\r\n            \"frequency\": \"Hour\",\r\n            \"interval\": 1\r\n          },\r\n          \"type\": \"Http\",\r\n          \"inputs\": {\r\n            \"method\": \"GET\",\r\n            \"uri\": \"http://www.bing.com\"\r\n          },\r\n          \"conditions\": [\r\n            {\r\n              \"expression\": \"@bool('true')\"\r\n            }\r\n          ]\r\n        }\r\n      },\r\n      \"actions\": {\r\n        \"http\": {\r\n          \"type\": \"Http\",\r\n          \"inputs\": {\r\n            \"method\": \"GET\",\r\n            \"uri\": \"http://www.bing.com\"\r\n          },\r\n          \"conditions\": [\r\n            {\r\n              \"expression\": \"@bool('true')\"\r\n            }\r\n          ]\r\n        },\r\n        \"http1\": {\r\n          \"type\": \"Http\",\r\n          \"inputs\": {\r\n            \"method\": \"GET\",\r\n            \"uri\": \"http://www.bing.com\"\r\n          },\r\n          \"conditions\": [\r\n            {\r\n              \"expression\": \"@bool('true')\"\r\n            }\r\n          ]\r\n        }\r\n      },\r\n      \"outputs\": {\r\n        \"output1\": {\r\n          \"type\": \"String\",\r\n          \"value\": \"true\"\r\n        }\r\n      }\r\n    },\r\n    \"parameters\": {}\r\n  },\r\n  \"id\": \"/subscriptions/57b7034d-72d4-433d-ace2-a7460aed6a99/resourceGroups/onesdk1772/providers/Microsoft.Logic/workflows/onesdk3661\",\r\n  \"name\": \"onesdk3661\",\r\n  \"type\": \"Microsoft.Logic/workflows\",\r\n  \"location\": \"West US\"\r\n}",
-=======
       "ResponseBody": "{\r\n  \"properties\": {\r\n    \"provisioningState\": \"Succeeded\",\r\n    \"createdTime\": \"2016-01-29T22:29:59.9028426Z\",\r\n    \"changedTime\": \"2016-01-29T22:29:59.9028426Z\",\r\n    \"state\": \"Enabled\",\r\n    \"version\": \"08587475002857136925\",\r\n    \"accessEndpoint\": \"https://westus.logic.azure.com:443/subscriptions/57b7034d-72d4-433d-ace2-a7460aed6a99/resourcegroups/onesdk3131/providers/Microsoft.Logic/workflows/onesdk2279\",\r\n    \"sku\": {\r\n      \"name\": \"Standard\",\r\n      \"plan\": {\r\n        \"id\": \"/subscriptions/57b7034d-72d4-433d-ace2-a7460aed6a99/resourceGroups/onesdk3131/providers/Microsoft.Web/serverfarms/StandardServicePlan\",\r\n        \"type\": \"Microsoft.Web/ServerFarms\",\r\n        \"name\": \"StandardServicePlan\"\r\n      }\r\n    },\r\n    \"definition\": {\r\n      \"$schema\": \"http://schema.management.azure.com/providers/Microsoft.Logic/schemas/2014-12-01-preview/workflowdefinition.json#\",\r\n      \"contentVersion\": \"1.0.0.0\",\r\n      \"parameters\": {\r\n        \"runworkflowmanually\": {\r\n          \"defaultValue\": false,\r\n          \"type\": \"Bool\"\r\n        }\r\n      },\r\n      \"triggers\": {\r\n        \"httpTrigger\": {\r\n          \"recurrence\": {\r\n            \"frequency\": \"Hour\",\r\n            \"interval\": 1\r\n          },\r\n          \"type\": \"Http\",\r\n          \"inputs\": {\r\n            \"method\": \"GET\",\r\n            \"uri\": \"http://www.bing.com\"\r\n          },\r\n          \"conditions\": [\r\n            {\r\n              \"expression\": \"@bool('true')\"\r\n            }\r\n          ]\r\n        }\r\n      },\r\n      \"actions\": {\r\n        \"http\": {\r\n          \"type\": \"Http\",\r\n          \"inputs\": {\r\n            \"method\": \"GET\",\r\n            \"uri\": \"http://www.bing.com\"\r\n          },\r\n          \"conditions\": [\r\n            {\r\n              \"expression\": \"@bool('true')\"\r\n            }\r\n          ]\r\n        },\r\n        \"http1\": {\r\n          \"type\": \"Http\",\r\n          \"inputs\": {\r\n            \"method\": \"GET\",\r\n            \"uri\": \"http://www.bing.com\"\r\n          },\r\n          \"conditions\": [\r\n            {\r\n              \"expression\": \"@bool('true')\"\r\n            }\r\n          ]\r\n        }\r\n      },\r\n      \"outputs\": {\r\n        \"output1\": {\r\n          \"type\": \"String\",\r\n          \"value\": \"true\"\r\n        }\r\n      }\r\n    },\r\n    \"parameters\": {}\r\n  },\r\n  \"id\": \"/subscriptions/57b7034d-72d4-433d-ace2-a7460aed6a99/resourceGroups/onesdk3131/providers/Microsoft.Logic/workflows/onesdk2279\",\r\n  \"name\": \"onesdk2279\",\r\n  \"type\": \"Microsoft.Logic/workflows\",\r\n  \"location\": \"West US\"\r\n}",
->>>>>>> 9fbe613e
       "ResponseHeaders": {
         "Content-Length": [
           "1576"
@@ -539,18 +367,6 @@
           "no-cache"
         ],
         "x-ms-request-id": [
-<<<<<<< HEAD
-          "westus:9984f89d-4dba-41a6-93ca-88e39bfbe5cc"
-        ],
-        "x-ms-ratelimit-remaining-subscription-writes": [
-          "1192"
-        ],
-        "x-ms-correlation-request-id": [
-          "f82c9c36-bc44-4a26-bfea-3a89520db891"
-        ],
-        "x-ms-routing-request-id": [
-          "WESTUS:20160129T231318Z:f82c9c36-bc44-4a26-bfea-3a89520db891"
-=======
           "westus:8aca3c76-627f-426f-ba6e-04cde2dc4186"
         ],
         "x-ms-ratelimit-remaining-subscription-writes": [
@@ -561,41 +377,27 @@
         ],
         "x-ms-routing-request-id": [
           "WESTUS:20160129T223000Z:3b9decf0-6cfb-43b7-9ba2-ca2da1549594"
->>>>>>> 9fbe613e
-        ],
-        "Strict-Transport-Security": [
-          "max-age=31536000; includeSubDomains"
-        ],
-        "Cache-Control": [
-          "no-cache"
-        ],
-        "Date": [
-<<<<<<< HEAD
-          "Fri, 29 Jan 2016 23:13:18 GMT"
-=======
+        ],
+        "Strict-Transport-Security": [
+          "max-age=31536000; includeSubDomains"
+        ],
+        "Cache-Control": [
+          "no-cache"
+        ],
+        "Date": [
           "Fri, 29 Jan 2016 22:30:00 GMT"
->>>>>>> 9fbe613e
         ]
       },
       "StatusCode": 201
     },
     {
-<<<<<<< HEAD
-      "RequestUri": "/subscriptions/57b7034d-72d4-433d-ace2-a7460aed6a99/resourceGroups/onesdk1772/providers/Microsoft.Logic/workflows/onesdk3661/triggers/httpTrigger/run?api-version=2015-02-01-preview",
-      "EncodedRequestUri": "L3N1YnNjcmlwdGlvbnMvNTdiNzAzNGQtNzJkNC00MzNkLWFjZTItYTc0NjBhZWQ2YTk5L3Jlc291cmNlR3JvdXBzL29uZXNkazE3NzIvcHJvdmlkZXJzL01pY3Jvc29mdC5Mb2dpYy93b3JrZmxvd3Mvb25lc2RrMzY2MS90cmlnZ2Vycy9odHRwVHJpZ2dlci9ydW4/YXBpLXZlcnNpb249MjAxNS0wMi0wMS1wcmV2aWV3",
-=======
       "RequestUri": "/subscriptions/57b7034d-72d4-433d-ace2-a7460aed6a99/resourceGroups/onesdk3131/providers/Microsoft.Logic/workflows/onesdk2279/triggers/httpTrigger/run?api-version=2015-02-01-preview",
       "EncodedRequestUri": "L3N1YnNjcmlwdGlvbnMvNTdiNzAzNGQtNzJkNC00MzNkLWFjZTItYTc0NjBhZWQ2YTk5L3Jlc291cmNlR3JvdXBzL29uZXNkazMxMzEvcHJvdmlkZXJzL01pY3Jvc29mdC5Mb2dpYy93b3JrZmxvd3Mvb25lc2RrMjI3OS90cmlnZ2Vycy9odHRwVHJpZ2dlci9ydW4/YXBpLXZlcnNpb249MjAxNS0wMi0wMS1wcmV2aWV3",
->>>>>>> 9fbe613e
       "RequestMethod": "POST",
       "RequestBody": "",
       "RequestHeaders": {
         "x-ms-client-request-id": [
-<<<<<<< HEAD
-          "1e74a313-ad96-4283-9fe0-e10dec4aa145"
-=======
           "63c61041-0f1f-435a-8f91-1400b507eff6"
->>>>>>> 9fbe613e
         ],
         "accept-language": [
           "en-US"
@@ -616,18 +418,6 @@
           "no-cache"
         ],
         "x-ms-request-id": [
-<<<<<<< HEAD
-          "westus:50264be2-9688-42df-b50c-b002a16bd576"
-        ],
-        "x-ms-ratelimit-remaining-subscription-writes": [
-          "1191"
-        ],
-        "x-ms-correlation-request-id": [
-          "e0e8e2a9-505c-4e66-8ddc-b235274a8d03"
-        ],
-        "x-ms-routing-request-id": [
-          "WESTUS:20160129T231321Z:e0e8e2a9-505c-4e66-8ddc-b235274a8d03"
-=======
           "westus:57f1f210-6e6c-463a-9a31-7d00d2ceb370"
         ],
         "x-ms-ratelimit-remaining-subscription-writes": [
@@ -638,41 +428,27 @@
         ],
         "x-ms-routing-request-id": [
           "WESTUS:20160129T223002Z:6d8f87b7-eb24-4e52-a725-aa0515e991ea"
->>>>>>> 9fbe613e
-        ],
-        "Strict-Transport-Security": [
-          "max-age=31536000; includeSubDomains"
-        ],
-        "Cache-Control": [
-          "no-cache"
-        ],
-        "Date": [
-<<<<<<< HEAD
-          "Fri, 29 Jan 2016 23:13:20 GMT"
-=======
+        ],
+        "Strict-Transport-Security": [
+          "max-age=31536000; includeSubDomains"
+        ],
+        "Cache-Control": [
+          "no-cache"
+        ],
+        "Date": [
           "Fri, 29 Jan 2016 22:30:02 GMT"
->>>>>>> 9fbe613e
         ]
       },
       "StatusCode": 200
     },
     {
-<<<<<<< HEAD
-      "RequestUri": "/subscriptions/57b7034d-72d4-433d-ace2-a7460aed6a99/resourceGroups/onesdk1772/providers/Microsoft.Logic/workflows/onesdk3661/runs?api-version=2015-02-01-preview",
-      "EncodedRequestUri": "L3N1YnNjcmlwdGlvbnMvNTdiNzAzNGQtNzJkNC00MzNkLWFjZTItYTc0NjBhZWQ2YTk5L3Jlc291cmNlR3JvdXBzL29uZXNkazE3NzIvcHJvdmlkZXJzL01pY3Jvc29mdC5Mb2dpYy93b3JrZmxvd3Mvb25lc2RrMzY2MS9ydW5zP2FwaS12ZXJzaW9uPTIwMTUtMDItMDEtcHJldmlldw==",
-=======
       "RequestUri": "/subscriptions/57b7034d-72d4-433d-ace2-a7460aed6a99/resourceGroups/onesdk3131/providers/Microsoft.Logic/workflows/onesdk2279/runs?api-version=2015-02-01-preview",
       "EncodedRequestUri": "L3N1YnNjcmlwdGlvbnMvNTdiNzAzNGQtNzJkNC00MzNkLWFjZTItYTc0NjBhZWQ2YTk5L3Jlc291cmNlR3JvdXBzL29uZXNkazMxMzEvcHJvdmlkZXJzL01pY3Jvc29mdC5Mb2dpYy93b3JrZmxvd3Mvb25lc2RrMjI3OS9ydW5zP2FwaS12ZXJzaW9uPTIwMTUtMDItMDEtcHJldmlldw==",
->>>>>>> 9fbe613e
       "RequestMethod": "GET",
       "RequestBody": "",
       "RequestHeaders": {
         "x-ms-client-request-id": [
-<<<<<<< HEAD
-          "d81e8d33-1abc-43d9-9b3f-ec46339ef2c2"
-=======
           "36276394-60a0-4671-b134-0ef2b99b531d"
->>>>>>> 9fbe613e
         ],
         "accept-language": [
           "en-US"
@@ -681,11 +457,7 @@
           "Microsoft.Azure.Management.Logic.LogicManagementClient/0.1.0.0"
         ]
       },
-<<<<<<< HEAD
-      "ResponseBody": "{\r\n  \"value\": [\r\n    {\r\n      \"properties\": {\r\n        \"startTime\": \"2016-01-29T23:13:18.5310179Z\",\r\n        \"status\": \"Running\",\r\n        \"correlationId\": \"09b96c1a-71bc-4f71-8352-3f7390a7d02f\",\r\n        \"workflow\": {\r\n          \"name\": \"onesdk3661/08587474976881295076\",\r\n          \"id\": \"/subscriptions/57b7034d-72d4-433d-ace2-a7460aed6a99/resourceGroups/onesdk1772/providers/Microsoft.Logic/workflows/onesdk3661/versions/08587474976881295076\",\r\n          \"type\": \"Microsoft.Logic/workflows/versions\"\r\n        },\r\n        \"trigger\": {\r\n          \"name\": \"httpTrigger\",\r\n          \"inputsLink\": {\r\n            \"uri\": \"https://flowprodcu00by01.blob.core.windows.net/flowe15d2593bb2a4e8eb4f58292024e5d5b20160129t000000zcontent/3A49B_e9cdc417594f419887d6cbbaab4d385b_httpTrigger:5Finputs:2Ejson?sv=2014-02-14&sr=b&sig=CozfkMQoijlDYYAZJ3UEiNAH7ztxIy%2BRGrr704bCZJY%3D&se=2016-01-30T03%3A13%3A20Z&sp=r\",\r\n            \"contentVersion\": \"\\\"0x8D32901C66E7C96\\\"\",\r\n            \"contentSize\": 45,\r\n            \"contentHash\": {\r\n              \"algorithm\": \"md5\",\r\n              \"value\": \"Q+Xqe9OStPsuFRv/FtPA3Q==\"\r\n            }\r\n          },\r\n          \"outputsLink\": {\r\n            \"uri\": \"https://flowprodcu00by01.blob.core.windows.net/flowe15d2593bb2a4e8eb4f58292024e5d5b20160129t000000zcontent/84767_069f8c2d3bbe4db1b12fe24fda397dc1_httpTrigger:5Foutputs:2Ejson?sv=2014-02-14&sr=b&sig=hZNWdljsRHQANu3izZ6qkQv6lJ2JLqb2SiNPyqOiHKw%3D&se=2016-01-30T03%3A13%3A20Z&sp=r\",\r\n            \"contentVersion\": \"\\\"0x8D32901C66E2E64\\\"\",\r\n            \"contentSize\": 86273,\r\n            \"contentHash\": {\r\n              \"algorithm\": \"md5\",\r\n              \"value\": \"4yHVgiJiy7TiwLO4cxF6DA==\"\r\n            }\r\n          },\r\n          \"startTime\": \"2016-01-29T23:13:18.3493147Z\",\r\n          \"endTime\": \"2016-01-29T23:13:18.4274386Z\",\r\n          \"trackingId\": \"09b96c1a-71bc-4f71-8352-3f7390a7d02f\",\r\n          \"code\": \"OK\",\r\n          \"status\": \"Succeeded\"\r\n        },\r\n        \"outputs\": {\r\n          \"output1\": {\r\n            \"type\": \"String\"\r\n          }\r\n        }\r\n      },\r\n      \"id\": \"/subscriptions/57b7034d-72d4-433d-ace2-a7460aed6a99/resourceGroups/onesdk1772/providers/Microsoft.Logic/workflows/onesdk3661/runs/08587474976871167923\",\r\n      \"name\": \"08587474976871167923\",\r\n      \"type\": \"Microsoft.Logic/workflows/runs\"\r\n    }\r\n  ]\r\n}",
-=======
       "ResponseBody": "{\r\n  \"value\": [\r\n    {\r\n      \"properties\": {\r\n        \"startTime\": \"2016-01-29T22:30:01.5263478Z\",\r\n        \"status\": \"Running\",\r\n        \"correlationId\": \"2bd50c44-1835-4abb-b3d1-67eddc597ce7\",\r\n        \"workflow\": {\r\n          \"name\": \"onesdk2279/08587475002857136925\",\r\n          \"id\": \"/subscriptions/57b7034d-72d4-433d-ace2-a7460aed6a99/resourceGroups/onesdk3131/providers/Microsoft.Logic/workflows/onesdk2279/versions/08587475002857136925\",\r\n          \"type\": \"Microsoft.Logic/workflows/versions\"\r\n        },\r\n        \"trigger\": {\r\n          \"name\": \"httpTrigger\",\r\n          \"inputsLink\": {\r\n            \"uri\": \"https://flowprodcu00by01.blob.core.windows.net/flowaca040d3726645a0be4334b9186cf2c920160129t000000zcontent/F126E_425229758d084dae854d038d40c7bcc0_httpTrigger:5Finputs:2Ejson?sv=2014-02-14&sr=b&sig=9GFY35DlF4Pd8ikc8E0YmaFWBr6FI2O9qnT6asKhxW8%3D&se=2016-01-30T02%3A30%3A02Z&sp=r\",\r\n            \"contentVersion\": \"\\\"0x8D328FBB9F25550\\\"\",\r\n            \"contentSize\": 45,\r\n            \"contentHash\": {\r\n              \"algorithm\": \"md5\",\r\n              \"value\": \"Q+Xqe9OStPsuFRv/FtPA3Q==\"\r\n            }\r\n          },\r\n          \"outputsLink\": {\r\n            \"uri\": \"https://flowprodcu00by01.blob.core.windows.net/flowaca040d3726645a0be4334b9186cf2c920160129t000000zcontent/6FF14_3ee48b1f9e2344c29ac92eaa664f225d_httpTrigger:5Foutputs:2Ejson?sv=2014-02-14&sr=b&sig=lPv2s8mHcVIQ%2BkE8UZQlJkZ0suCVCRn4ezQSL58Utso%3D&se=2016-01-30T02%3A30%3A02Z&sp=r\",\r\n            \"contentVersion\": \"\\\"0x8D328FBB9F2A384\\\"\",\r\n            \"contentSize\": 86273,\r\n            \"contentHash\": {\r\n              \"algorithm\": \"md5\",\r\n              \"value\": \"RhkpKtCqAyiE/7HzL6whFA==\"\r\n            }\r\n          },\r\n          \"startTime\": \"2016-01-29T22:30:01.364958Z\",\r\n          \"endTime\": \"2016-01-29T22:30:01.4274534Z\",\r\n          \"trackingId\": \"2bd50c44-1835-4abb-b3d1-67eddc597ce7\",\r\n          \"code\": \"OK\",\r\n          \"status\": \"Succeeded\"\r\n        },\r\n        \"outputs\": {\r\n          \"output1\": {\r\n            \"type\": \"String\"\r\n          }\r\n        }\r\n      },\r\n      \"id\": \"/subscriptions/57b7034d-72d4-433d-ace2-a7460aed6a99/resourceGroups/onesdk3131/providers/Microsoft.Logic/workflows/onesdk2279/runs/08587475002841126244\",\r\n      \"name\": \"08587475002841126244\",\r\n      \"type\": \"Microsoft.Logic/workflows/runs\"\r\n    }\r\n  ]\r\n}",
->>>>>>> 9fbe613e
       "ResponseHeaders": {
         "Content-Length": [
           "1735"
@@ -703,18 +475,6 @@
           "Accept-Encoding"
         ],
         "x-ms-request-id": [
-<<<<<<< HEAD
-          "westus:86fc8247-5070-4ab6-a69d-a008c9bcc07a"
-        ],
-        "x-ms-ratelimit-remaining-subscription-reads": [
-          "14922"
-        ],
-        "x-ms-correlation-request-id": [
-          "6c64b79e-9b0d-4668-9582-26efef86d809"
-        ],
-        "x-ms-routing-request-id": [
-          "WESTUS:20160129T231321Z:6c64b79e-9b0d-4668-9582-26efef86d809"
-=======
           "westus:d0b09df1-3e3c-4180-a1ad-425b5e7558d8"
         ],
         "x-ms-ratelimit-remaining-subscription-reads": [
@@ -725,41 +485,27 @@
         ],
         "x-ms-routing-request-id": [
           "WESTUS:20160129T223002Z:412db0af-62a4-44c9-8100-f4d660babc24"
->>>>>>> 9fbe613e
-        ],
-        "Strict-Transport-Security": [
-          "max-age=31536000; includeSubDomains"
-        ],
-        "Cache-Control": [
-          "no-cache"
-        ],
-        "Date": [
-<<<<<<< HEAD
-          "Fri, 29 Jan 2016 23:13:20 GMT"
-=======
+        ],
+        "Strict-Transport-Security": [
+          "max-age=31536000; includeSubDomains"
+        ],
+        "Cache-Control": [
+          "no-cache"
+        ],
+        "Date": [
           "Fri, 29 Jan 2016 22:30:02 GMT"
->>>>>>> 9fbe613e
         ]
       },
       "StatusCode": 200
     },
     {
-<<<<<<< HEAD
-      "RequestUri": "/subscriptions/57b7034d-72d4-433d-ace2-a7460aed6a99/resourceGroups/onesdk1772/providers/Microsoft.Logic/workflows/onesdk3661/runs/08587474976871167923/actions?api-version=2015-02-01-preview",
-      "EncodedRequestUri": "L3N1YnNjcmlwdGlvbnMvNTdiNzAzNGQtNzJkNC00MzNkLWFjZTItYTc0NjBhZWQ2YTk5L3Jlc291cmNlR3JvdXBzL29uZXNkazE3NzIvcHJvdmlkZXJzL01pY3Jvc29mdC5Mb2dpYy93b3JrZmxvd3Mvb25lc2RrMzY2MS9ydW5zLzA4NTg3NDc0OTc2ODcxMTY3OTIzL2FjdGlvbnM/YXBpLXZlcnNpb249MjAxNS0wMi0wMS1wcmV2aWV3",
-=======
       "RequestUri": "/subscriptions/57b7034d-72d4-433d-ace2-a7460aed6a99/resourceGroups/onesdk3131/providers/Microsoft.Logic/workflows/onesdk2279/runs/08587475002841126244/actions?api-version=2015-02-01-preview",
       "EncodedRequestUri": "L3N1YnNjcmlwdGlvbnMvNTdiNzAzNGQtNzJkNC00MzNkLWFjZTItYTc0NjBhZWQ2YTk5L3Jlc291cmNlR3JvdXBzL29uZXNkazMxMzEvcHJvdmlkZXJzL01pY3Jvc29mdC5Mb2dpYy93b3JrZmxvd3Mvb25lc2RrMjI3OS9ydW5zLzA4NTg3NDc1MDAyODQxMTI2MjQ0L2FjdGlvbnM/YXBpLXZlcnNpb249MjAxNS0wMi0wMS1wcmV2aWV3",
->>>>>>> 9fbe613e
       "RequestMethod": "GET",
       "RequestBody": "",
       "RequestHeaders": {
         "x-ms-client-request-id": [
-<<<<<<< HEAD
-          "103dc2b4-c4d7-446f-ac0a-9763aa1a3863"
-=======
           "a8bad692-9bd7-4c07-939e-66da029fad95"
->>>>>>> 9fbe613e
         ],
         "accept-language": [
           "en-US"
@@ -768,11 +514,7 @@
           "Microsoft.Azure.Management.Logic.LogicManagementClient/0.1.0.0"
         ]
       },
-<<<<<<< HEAD
-      "ResponseBody": "{\r\n  \"value\": [\r\n    {\r\n      \"properties\": {\r\n        \"startTime\": \"2016-01-29T23:13:19.8298261Z\",\r\n        \"endTime\": \"2016-01-29T23:13:19.9419846Z\",\r\n        \"status\": \"Succeeded\",\r\n        \"code\": \"OK\",\r\n        \"trackingId\": \"f98812cb-3b62-469a-8709-fae1621dafb0\",\r\n        \"inputsLink\": {\r\n          \"uri\": \"https://flowprodcu00by01.blob.core.windows.net/flowe15d2593bb2a4e8eb4f58292024e5d5b20160129t000000zcontent/AE20F_768f8bbb9357406bb37b6c3c27025efc_http:5Finputs:2Ejson?sv=2014-02-14&sr=b&sig=Y6jQ3Q%2Bg4SMbQeBe04QKTWEnSe1I48EBwJY1O3SjwfM%3D&se=2016-01-30T03%3A13%3A20Z&sp=r\",\r\n          \"contentVersion\": \"\\\"0x8D32901C749A7BA\\\"\",\r\n          \"contentSize\": 45,\r\n          \"contentHash\": {\r\n            \"algorithm\": \"md5\",\r\n            \"value\": \"Q+Xqe9OStPsuFRv/FtPA3Q==\"\r\n          }\r\n        },\r\n        \"outputsLink\": {\r\n          \"uri\": \"https://flowprodcu00by01.blob.core.windows.net/flowe15d2593bb2a4e8eb4f58292024e5d5b20160129t000000zcontent/119C1_a2040f72919645e0952d38b758161194_http:5Foutputs:2Ejson?sv=2014-02-14&sr=b&sig=XToyZe0APTSZAuEFmCOaPI2MIxlDlPdFv8MTTDt61vY%3D&se=2016-01-30T03%3A13%3A20Z&sp=r\",\r\n          \"contentVersion\": \"\\\"0x8D32901C7495982\\\"\",\r\n          \"contentSize\": 86273,\r\n          \"contentHash\": {\r\n            \"algorithm\": \"md5\",\r\n            \"value\": \"l3Y2XLyys2BTr/5CySs7Ug==\"\r\n          }\r\n        }\r\n      },\r\n      \"id\": \"/subscriptions/57b7034d-72d4-433d-ace2-a7460aed6a99/resourceGroups/onesdk1772/providers/Microsoft.Logic/workflows/onesdk3661/runs/08587474976871167923/actions/http\",\r\n      \"name\": \"http\",\r\n      \"type\": \"Microsoft.Logic/workflows/runs/actions\"\r\n    },\r\n    {\r\n      \"properties\": {\r\n        \"startTime\": \"2016-01-29T23:13:19.8599063Z\",\r\n        \"endTime\": \"2016-01-29T23:13:19.9720664Z\",\r\n        \"status\": \"Succeeded\",\r\n        \"code\": \"OK\",\r\n        \"trackingId\": \"781cb6f7-5b0b-4ca5-aa53-6513fe03084f\",\r\n        \"inputsLink\": {\r\n          \"uri\": \"https://flowprodcu00by01.blob.core.windows.net/flowe15d2593bb2a4e8eb4f58292024e5d5b20160129t000000zcontent/982E0_5533514b531146b492267b98a2847d95_http1:5Finputs:2Ejson?sv=2014-02-14&sr=b&sig=PqOLM%2FkMe%2BdNhh6qKvLvJ68da9cGsGr4e5XvR5B2d3Q%3D&se=2016-01-30T03%3A13%3A20Z&sp=r\",\r\n          \"contentVersion\": \"\\\"0x8D32901C74B07A0\\\"\",\r\n          \"contentSize\": 45,\r\n          \"contentHash\": {\r\n            \"algorithm\": \"md5\",\r\n            \"value\": \"Q+Xqe9OStPsuFRv/FtPA3Q==\"\r\n          }\r\n        },\r\n        \"outputsLink\": {\r\n          \"uri\": \"https://flowprodcu00by01.blob.core.windows.net/flowe15d2593bb2a4e8eb4f58292024e5d5b20160129t000000zcontent/60F3F_b280426e37dd4029a05eca76ca6291ba_http1:5Foutputs:2Ejson?sv=2014-02-14&sr=b&sig=bOsAG37UA8PiRmrK4iLa4IswGSDvnyD23dHK15q88TM%3D&se=2016-01-30T03%3A13%3A20Z&sp=r\",\r\n          \"contentVersion\": \"\\\"0x8D32901C74D03EC\\\"\",\r\n          \"contentSize\": 86273,\r\n          \"contentHash\": {\r\n            \"algorithm\": \"md5\",\r\n            \"value\": \"KXGRlLVkon2MZzdxND72jQ==\"\r\n          }\r\n        }\r\n      },\r\n      \"id\": \"/subscriptions/57b7034d-72d4-433d-ace2-a7460aed6a99/resourceGroups/onesdk1772/providers/Microsoft.Logic/workflows/onesdk3661/runs/08587474976871167923/actions/http1\",\r\n      \"name\": \"http1\",\r\n      \"type\": \"Microsoft.Logic/workflows/runs/actions\"\r\n    }\r\n  ]\r\n}",
-=======
       "ResponseBody": "{\r\n  \"value\": [\r\n    {\r\n      \"properties\": {\r\n        \"startTime\": \"2016-01-29T22:30:02.4930811Z\",\r\n        \"endTime\": \"2016-01-29T22:30:02.6223148Z\",\r\n        \"status\": \"Succeeded\",\r\n        \"code\": \"OK\",\r\n        \"trackingId\": \"6aea6494-47b0-4633-aad4-ebb511da1d37\",\r\n        \"inputsLink\": {\r\n          \"uri\": \"https://flowprodcu00by01.blob.core.windows.net/flowaca040d3726645a0be4334b9186cf2c920160129t000000zcontent/D5175_241bab9c54f14ca683239a5c5540ca79_http:5Finputs:2Ejson?sv=2014-02-14&sr=b&sig=3aG8Hi7lNgmUeeHKOFj3MImMgBYVcuLEjvpf3pTy%2BNc%3D&se=2016-01-30T02%3A30%3A02Z&sp=r\",\r\n          \"contentVersion\": \"\\\"0x8D328FBBA98AC35\\\"\",\r\n          \"contentSize\": 45,\r\n          \"contentHash\": {\r\n            \"algorithm\": \"md5\",\r\n            \"value\": \"Q+Xqe9OStPsuFRv/FtPA3Q==\"\r\n          }\r\n        },\r\n        \"outputsLink\": {\r\n          \"uri\": \"https://flowprodcu00by01.blob.core.windows.net/flowaca040d3726645a0be4334b9186cf2c920160129t000000zcontent/10667_b311c7551967424d982d9dc2567f63c0_http:5Foutputs:2Ejson?sv=2014-02-14&sr=b&sig=ddK%2BabOoaAZK17Jr4pUEqyLAvc5OdXlIJTNFxXCCJo0%3D&se=2016-01-30T02%3A30%3A02Z&sp=r\",\r\n          \"contentVersion\": \"\\\"0x8D328FBBA98D351\\\"\",\r\n          \"contentSize\": 86273,\r\n          \"contentHash\": {\r\n            \"algorithm\": \"md5\",\r\n            \"value\": \"ZP3HxRZ1aoA9mx4wZl7Tdw==\"\r\n          }\r\n        }\r\n      },\r\n      \"id\": \"/subscriptions/57b7034d-72d4-433d-ace2-a7460aed6a99/resourceGroups/onesdk3131/providers/Microsoft.Logic/workflows/onesdk2279/runs/08587475002841126244/actions/http\",\r\n      \"name\": \"http\",\r\n      \"type\": \"Microsoft.Logic/workflows/runs/actions\"\r\n    },\r\n    {\r\n      \"properties\": {\r\n        \"startTime\": \"2016-01-29T22:30:02.5086741Z\",\r\n        \"endTime\": \"2016-01-29T22:30:02.6701012Z\",\r\n        \"status\": \"Succeeded\",\r\n        \"code\": \"OK\",\r\n        \"trackingId\": \"814a483f-e7c2-46d7-9933-d48c49d50ed0\",\r\n        \"inputsLink\": {\r\n          \"uri\": \"https://flowprodcu00by01.blob.core.windows.net/flowaca040d3726645a0be4334b9186cf2c920160129t000000zcontent/1DE66_5779970ad5b24cfebcd557d82fb7abd4_http1:5Finputs:2Ejson?sv=2014-02-14&sr=b&sig=Kg8GhtL8Ev7AcsTmjKh9Ef1yE7S7LZPkmo7lLzZJn%2Bk%3D&se=2016-01-30T02%3A30%3A02Z&sp=r\",\r\n          \"contentVersion\": \"\\\"0x8D328FBBA98D351\\\"\",\r\n          \"contentSize\": 45,\r\n          \"contentHash\": {\r\n            \"algorithm\": \"md5\",\r\n            \"value\": \"Q+Xqe9OStPsuFRv/FtPA3Q==\"\r\n          }\r\n        },\r\n        \"outputsLink\": {\r\n          \"uri\": \"https://flowprodcu00by01.blob.core.windows.net/flowaca040d3726645a0be4334b9186cf2c920160129t000000zcontent/2B420_62cb9a035aec4be8a824f9f0b31a8de9_http1:5Foutputs:2Ejson?sv=2014-02-14&sr=b&sig=71IahBTLJQM1me3h8EnI24wL4yntNgR4u8jNGxOki0Y%3D&se=2016-01-30T02%3A30%3A02Z&sp=r\",\r\n          \"contentVersion\": \"\\\"0x8D328FBBA9D8F7E\\\"\",\r\n          \"contentSize\": 86273,\r\n          \"contentHash\": {\r\n            \"algorithm\": \"md5\",\r\n            \"value\": \"f2YWMJitWJWDODRIm5Bgkw==\"\r\n          }\r\n        }\r\n      },\r\n      \"id\": \"/subscriptions/57b7034d-72d4-433d-ace2-a7460aed6a99/resourceGroups/onesdk3131/providers/Microsoft.Logic/workflows/onesdk2279/runs/08587475002841126244/actions/http1\",\r\n      \"name\": \"http1\",\r\n      \"type\": \"Microsoft.Logic/workflows/runs/actions\"\r\n    }\r\n  ]\r\n}",
->>>>>>> 9fbe613e
       "ResponseHeaders": {
         "Content-Length": [
           "2549"
@@ -790,18 +532,6 @@
           "Accept-Encoding"
         ],
         "x-ms-request-id": [
-<<<<<<< HEAD
-          "westus:e1aa46ab-9379-40b7-8ce4-26f5d11eb835"
-        ],
-        "x-ms-ratelimit-remaining-subscription-reads": [
-          "14921"
-        ],
-        "x-ms-correlation-request-id": [
-          "610e848c-f2e1-4a10-9528-47e9721a1933"
-        ],
-        "x-ms-routing-request-id": [
-          "WESTUS:20160129T231321Z:610e848c-f2e1-4a10-9528-47e9721a1933"
-=======
           "westus:984993f7-8b3d-456e-92f3-8b62419d9f4a"
         ],
         "x-ms-ratelimit-remaining-subscription-reads": [
@@ -812,41 +542,27 @@
         ],
         "x-ms-routing-request-id": [
           "WESTUS:20160129T223002Z:8ab04a9f-0a00-43ee-8c52-a03ad345437a"
->>>>>>> 9fbe613e
-        ],
-        "Strict-Transport-Security": [
-          "max-age=31536000; includeSubDomains"
-        ],
-        "Cache-Control": [
-          "no-cache"
-        ],
-        "Date": [
-<<<<<<< HEAD
-          "Fri, 29 Jan 2016 23:13:21 GMT"
-=======
+        ],
+        "Strict-Transport-Security": [
+          "max-age=31536000; includeSubDomains"
+        ],
+        "Cache-Control": [
+          "no-cache"
+        ],
+        "Date": [
           "Fri, 29 Jan 2016 22:30:02 GMT"
->>>>>>> 9fbe613e
         ]
       },
       "StatusCode": 200
     },
     {
-<<<<<<< HEAD
-      "RequestUri": "/subscriptions/57b7034d-72d4-433d-ace2-a7460aed6a99/resourceGroups/onesdk1772/providers/Microsoft.Logic/workflows/onesdk3661/runs/08587474976871167923/actions/http?api-version=2015-02-01-preview",
-      "EncodedRequestUri": "L3N1YnNjcmlwdGlvbnMvNTdiNzAzNGQtNzJkNC00MzNkLWFjZTItYTc0NjBhZWQ2YTk5L3Jlc291cmNlR3JvdXBzL29uZXNkazE3NzIvcHJvdmlkZXJzL01pY3Jvc29mdC5Mb2dpYy93b3JrZmxvd3Mvb25lc2RrMzY2MS9ydW5zLzA4NTg3NDc0OTc2ODcxMTY3OTIzL2FjdGlvbnMvaHR0cD9hcGktdmVyc2lvbj0yMDE1LTAyLTAxLXByZXZpZXc=",
-=======
       "RequestUri": "/subscriptions/57b7034d-72d4-433d-ace2-a7460aed6a99/resourceGroups/onesdk3131/providers/Microsoft.Logic/workflows/onesdk2279/runs/08587475002841126244/actions/http?api-version=2015-02-01-preview",
       "EncodedRequestUri": "L3N1YnNjcmlwdGlvbnMvNTdiNzAzNGQtNzJkNC00MzNkLWFjZTItYTc0NjBhZWQ2YTk5L3Jlc291cmNlR3JvdXBzL29uZXNkazMxMzEvcHJvdmlkZXJzL01pY3Jvc29mdC5Mb2dpYy93b3JrZmxvd3Mvb25lc2RrMjI3OS9ydW5zLzA4NTg3NDc1MDAyODQxMTI2MjQ0L2FjdGlvbnMvaHR0cD9hcGktdmVyc2lvbj0yMDE1LTAyLTAxLXByZXZpZXc=",
->>>>>>> 9fbe613e
       "RequestMethod": "GET",
       "RequestBody": "",
       "RequestHeaders": {
         "x-ms-client-request-id": [
-<<<<<<< HEAD
-          "881776ad-128a-4c3b-9f32-30f7660da202"
-=======
           "970f0702-70e8-4838-b1c3-13fbc1ffd0ed"
->>>>>>> 9fbe613e
         ],
         "accept-language": [
           "en-US"
@@ -855,17 +571,10 @@
           "Microsoft.Azure.Management.Logic.LogicManagementClient/0.1.0.0"
         ]
       },
-<<<<<<< HEAD
-      "ResponseBody": "{\r\n  \"properties\": {\r\n    \"startTime\": \"2016-01-29T23:13:19.8298261Z\",\r\n    \"endTime\": \"2016-01-29T23:13:19.9419846Z\",\r\n    \"status\": \"Succeeded\",\r\n    \"code\": \"OK\",\r\n    \"trackingId\": \"f98812cb-3b62-469a-8709-fae1621dafb0\",\r\n    \"inputsLink\": {\r\n      \"uri\": \"https://flowprodcu00by01.blob.core.windows.net/flowe15d2593bb2a4e8eb4f58292024e5d5b20160129t000000zcontent/AE20F_768f8bbb9357406bb37b6c3c27025efc_http:5Finputs:2Ejson?sv=2014-02-14&sr=b&sig=Y6jQ3Q%2Bg4SMbQeBe04QKTWEnSe1I48EBwJY1O3SjwfM%3D&se=2016-01-30T03%3A13%3A20Z&sp=r\",\r\n      \"contentVersion\": \"\\\"0x8D32901C749A7BA\\\"\",\r\n      \"contentSize\": 45,\r\n      \"contentHash\": {\r\n        \"algorithm\": \"md5\",\r\n        \"value\": \"Q+Xqe9OStPsuFRv/FtPA3Q==\"\r\n      }\r\n    },\r\n    \"outputsLink\": {\r\n      \"uri\": \"https://flowprodcu00by01.blob.core.windows.net/flowe15d2593bb2a4e8eb4f58292024e5d5b20160129t000000zcontent/119C1_a2040f72919645e0952d38b758161194_http:5Foutputs:2Ejson?sv=2014-02-14&sr=b&sig=XToyZe0APTSZAuEFmCOaPI2MIxlDlPdFv8MTTDt61vY%3D&se=2016-01-30T03%3A13%3A20Z&sp=r\",\r\n      \"contentVersion\": \"\\\"0x8D32901C7495982\\\"\",\r\n      \"contentSize\": 86273,\r\n      \"contentHash\": {\r\n        \"algorithm\": \"md5\",\r\n        \"value\": \"l3Y2XLyys2BTr/5CySs7Ug==\"\r\n      }\r\n    }\r\n  },\r\n  \"id\": \"/subscriptions/57b7034d-72d4-433d-ace2-a7460aed6a99/resourceGroups/onesdk1772/providers/Microsoft.Logic/workflows/onesdk3661/runs/08587474976871167923/actions/http\",\r\n  \"name\": \"http\",\r\n  \"type\": \"Microsoft.Logic/workflows/runs/actions\"\r\n}",
-      "ResponseHeaders": {
-        "Content-Length": [
-          "1265"
-=======
       "ResponseBody": "{\r\n  \"properties\": {\r\n    \"startTime\": \"2016-01-29T22:30:02.4930811Z\",\r\n    \"endTime\": \"2016-01-29T22:30:02.6223148Z\",\r\n    \"status\": \"Succeeded\",\r\n    \"code\": \"OK\",\r\n    \"trackingId\": \"6aea6494-47b0-4633-aad4-ebb511da1d37\",\r\n    \"inputsLink\": {\r\n      \"uri\": \"https://flowprodcu00by01.blob.core.windows.net/flowaca040d3726645a0be4334b9186cf2c920160129t000000zcontent/D5175_241bab9c54f14ca683239a5c5540ca79_http:5Finputs:2Ejson?sv=2014-02-14&sr=b&sig=3aG8Hi7lNgmUeeHKOFj3MImMgBYVcuLEjvpf3pTy%2BNc%3D&se=2016-01-30T02%3A30%3A02Z&sp=r\",\r\n      \"contentVersion\": \"\\\"0x8D328FBBA98AC35\\\"\",\r\n      \"contentSize\": 45,\r\n      \"contentHash\": {\r\n        \"algorithm\": \"md5\",\r\n        \"value\": \"Q+Xqe9OStPsuFRv/FtPA3Q==\"\r\n      }\r\n    },\r\n    \"outputsLink\": {\r\n      \"uri\": \"https://flowprodcu00by01.blob.core.windows.net/flowaca040d3726645a0be4334b9186cf2c920160129t000000zcontent/10667_b311c7551967424d982d9dc2567f63c0_http:5Foutputs:2Ejson?sv=2014-02-14&sr=b&sig=ddK%2BabOoaAZK17Jr4pUEqyLAvc5OdXlIJTNFxXCCJo0%3D&se=2016-01-30T02%3A30%3A02Z&sp=r\",\r\n      \"contentVersion\": \"\\\"0x8D328FBBA98D351\\\"\",\r\n      \"contentSize\": 86273,\r\n      \"contentHash\": {\r\n        \"algorithm\": \"md5\",\r\n        \"value\": \"ZP3HxRZ1aoA9mx4wZl7Tdw==\"\r\n      }\r\n    }\r\n  },\r\n  \"id\": \"/subscriptions/57b7034d-72d4-433d-ace2-a7460aed6a99/resourceGroups/onesdk3131/providers/Microsoft.Logic/workflows/onesdk2279/runs/08587475002841126244/actions/http\",\r\n  \"name\": \"http\",\r\n  \"type\": \"Microsoft.Logic/workflows/runs/actions\"\r\n}",
       "ResponseHeaders": {
         "Content-Length": [
           "1267"
->>>>>>> 9fbe613e
         ],
         "Content-Type": [
           "application/json; charset=utf-8"
@@ -880,18 +589,6 @@
           "Accept-Encoding"
         ],
         "x-ms-request-id": [
-<<<<<<< HEAD
-          "westus:e8841de4-e6fa-4735-bd02-79bdf8e42dc7"
-        ],
-        "x-ms-ratelimit-remaining-subscription-reads": [
-          "14920"
-        ],
-        "x-ms-correlation-request-id": [
-          "e7727d77-b776-4a51-91ca-d539ba4dfcfd"
-        ],
-        "x-ms-routing-request-id": [
-          "WESTUS:20160129T231321Z:e7727d77-b776-4a51-91ca-d539ba4dfcfd"
-=======
           "westus:0743ab15-b522-4a58-b351-12026324c6bd"
         ],
         "x-ms-ratelimit-remaining-subscription-reads": [
@@ -902,20 +599,15 @@
         ],
         "x-ms-routing-request-id": [
           "WESTUS:20160129T223002Z:36c230b6-e479-4003-8b64-d0e1e572a855"
->>>>>>> 9fbe613e
-        ],
-        "Strict-Transport-Security": [
-          "max-age=31536000; includeSubDomains"
-        ],
-        "Cache-Control": [
-          "no-cache"
-        ],
-        "Date": [
-<<<<<<< HEAD
-          "Fri, 29 Jan 2016 23:13:21 GMT"
-=======
+        ],
+        "Strict-Transport-Security": [
+          "max-age=31536000; includeSubDomains"
+        ],
+        "Cache-Control": [
+          "no-cache"
+        ],
+        "Date": [
           "Fri, 29 Jan 2016 22:30:02 GMT"
->>>>>>> 9fbe613e
         ]
       },
       "StatusCode": 200
@@ -923,13 +615,8 @@
   ],
   "Names": {
     "Test-GetAzureLogicAppRunAction": [
-<<<<<<< HEAD
-      "onesdk1772",
-      "onesdk3661"
-=======
       "onesdk3131",
       "onesdk2279"
->>>>>>> 9fbe613e
     ]
   },
   "Variables": {
