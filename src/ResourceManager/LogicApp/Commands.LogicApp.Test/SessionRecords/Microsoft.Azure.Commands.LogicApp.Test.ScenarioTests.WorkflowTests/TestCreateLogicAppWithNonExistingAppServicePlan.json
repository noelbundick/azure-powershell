--- conflicted
+++ resolved
@@ -1,13 +1,8 @@
 {
   "Entries": [
     {
-<<<<<<< HEAD
-      "RequestUri": "/subscriptions/57b7034d-72d4-433d-ace2-a7460aed6a99/resourcegroups/onesdk9982?api-version=2014-04-01-preview",
-      "EncodedRequestUri": "L3N1YnNjcmlwdGlvbnMvNTdiNzAzNGQtNzJkNC00MzNkLWFjZTItYTc0NjBhZWQ2YTk5L3Jlc291cmNlZ3JvdXBzL29uZXNkazk5ODI/YXBpLXZlcnNpb249MjAxNC0wNC0wMS1wcmV2aWV3",
-=======
       "RequestUri": "/subscriptions/57b7034d-72d4-433d-ace2-a7460aed6a99/resourcegroups/onesdk1222?api-version=2014-04-01-preview",
       "EncodedRequestUri": "L3N1YnNjcmlwdGlvbnMvNTdiNzAzNGQtNzJkNC00MzNkLWFjZTItYTc0NjBhZWQ2YTk5L3Jlc291cmNlZ3JvdXBzL29uZXNkazEyMjI/YXBpLXZlcnNpb249MjAxNC0wNC0wMS1wcmV2aWV3",
->>>>>>> 9fbe613e
       "RequestMethod": "HEAD",
       "RequestBody": "",
       "RequestHeaders": {
@@ -33,18 +28,6 @@
           "gateway"
         ],
         "x-ms-ratelimit-remaining-subscription-reads": [
-<<<<<<< HEAD
-          "14913"
-        ],
-        "x-ms-request-id": [
-          "b54e854a-5a6a-42ac-9ab0-25dc5599e255"
-        ],
-        "x-ms-correlation-request-id": [
-          "b54e854a-5a6a-42ac-9ab0-25dc5599e255"
-        ],
-        "x-ms-routing-request-id": [
-          "WESTUS:20160129T231723Z:b54e854a-5a6a-42ac-9ab0-25dc5599e255"
-=======
           "14977"
         ],
         "x-ms-request-id": [
@@ -55,32 +38,22 @@
         ],
         "x-ms-routing-request-id": [
           "CENTRALUS:20160129T221835Z:339c1fd7-2288-4d2c-83ec-3f9ab52b1768"
->>>>>>> 9fbe613e
-        ],
-        "Strict-Transport-Security": [
-          "max-age=31536000; includeSubDomains"
-        ],
-        "Cache-Control": [
-          "no-cache"
-        ],
-        "Date": [
-<<<<<<< HEAD
-          "Fri, 29 Jan 2016 23:17:23 GMT"
-=======
+        ],
+        "Strict-Transport-Security": [
+          "max-age=31536000; includeSubDomains"
+        ],
+        "Cache-Control": [
+          "no-cache"
+        ],
+        "Date": [
           "Fri, 29 Jan 2016 22:18:35 GMT"
->>>>>>> 9fbe613e
         ]
       },
       "StatusCode": 404
     },
     {
-<<<<<<< HEAD
-      "RequestUri": "/subscriptions/57b7034d-72d4-433d-ace2-a7460aed6a99/resourcegroups/onesdk9982?api-version=2014-04-01-preview",
-      "EncodedRequestUri": "L3N1YnNjcmlwdGlvbnMvNTdiNzAzNGQtNzJkNC00MzNkLWFjZTItYTc0NjBhZWQ2YTk5L3Jlc291cmNlZ3JvdXBzL29uZXNkazk5ODI/YXBpLXZlcnNpb249MjAxNC0wNC0wMS1wcmV2aWV3",
-=======
       "RequestUri": "/subscriptions/57b7034d-72d4-433d-ace2-a7460aed6a99/resourcegroups/onesdk1222?api-version=2014-04-01-preview",
       "EncodedRequestUri": "L3N1YnNjcmlwdGlvbnMvNTdiNzAzNGQtNzJkNC00MzNkLWFjZTItYTc0NjBhZWQ2YTk5L3Jlc291cmNlZ3JvdXBzL29uZXNkazEyMjI/YXBpLXZlcnNpb249MjAxNC0wNC0wMS1wcmV2aWV3",
->>>>>>> 9fbe613e
       "RequestMethod": "PUT",
       "RequestBody": "{\r\n  \"location\": \"West US\"\r\n}",
       "RequestHeaders": {
@@ -94,11 +67,7 @@
           "Microsoft.Azure.Management.Resources.ResourceManagementClient/2.0.0.0"
         ]
       },
-<<<<<<< HEAD
-      "ResponseBody": "{\r\n  \"id\": \"/subscriptions/57b7034d-72d4-433d-ace2-a7460aed6a99/resourceGroups/onesdk9982\",\r\n  \"name\": \"onesdk9982\",\r\n  \"location\": \"westus\",\r\n  \"properties\": {\r\n    \"provisioningState\": \"Succeeded\"\r\n  }\r\n}",
-=======
       "ResponseBody": "{\r\n  \"id\": \"/subscriptions/57b7034d-72d4-433d-ace2-a7460aed6a99/resourceGroups/onesdk1222\",\r\n  \"name\": \"onesdk1222\",\r\n  \"location\": \"westus\",\r\n  \"properties\": {\r\n    \"provisioningState\": \"Succeeded\"\r\n  }\r\n}",
->>>>>>> 9fbe613e
       "ResponseHeaders": {
         "Content-Length": [
           "173"
@@ -113,18 +82,6 @@
           "no-cache"
         ],
         "x-ms-ratelimit-remaining-subscription-writes": [
-<<<<<<< HEAD
-          "1196"
-        ],
-        "x-ms-request-id": [
-          "60025978-6b93-41e6-90b5-0dc1c9623a5c"
-        ],
-        "x-ms-correlation-request-id": [
-          "60025978-6b93-41e6-90b5-0dc1c9623a5c"
-        ],
-        "x-ms-routing-request-id": [
-          "WESTUS:20160129T231724Z:60025978-6b93-41e6-90b5-0dc1c9623a5c"
-=======
           "1198"
         ],
         "x-ms-request-id": [
@@ -135,32 +92,22 @@
         ],
         "x-ms-routing-request-id": [
           "CENTRALUS:20160129T221836Z:039a9dbd-e523-44ba-a242-ea98c49fca1d"
->>>>>>> 9fbe613e
-        ],
-        "Strict-Transport-Security": [
-          "max-age=31536000; includeSubDomains"
-        ],
-        "Cache-Control": [
-          "no-cache"
-        ],
-        "Date": [
-<<<<<<< HEAD
-          "Fri, 29 Jan 2016 23:17:24 GMT"
-=======
+        ],
+        "Strict-Transport-Security": [
+          "max-age=31536000; includeSubDomains"
+        ],
+        "Cache-Control": [
+          "no-cache"
+        ],
+        "Date": [
           "Fri, 29 Jan 2016 22:18:36 GMT"
->>>>>>> 9fbe613e
         ]
       },
       "StatusCode": 201
     },
     {
-<<<<<<< HEAD
-      "RequestUri": "/subscriptions/57b7034d-72d4-433d-ace2-a7460aed6a99/resourceGroups/onesdk9982/resources?api-version=2014-04-01-preview",
-      "EncodedRequestUri": "L3N1YnNjcmlwdGlvbnMvNTdiNzAzNGQtNzJkNC00MzNkLWFjZTItYTc0NjBhZWQ2YTk5L3Jlc291cmNlR3JvdXBzL29uZXNkazk5ODIvcmVzb3VyY2VzP2FwaS12ZXJzaW9uPTIwMTQtMDQtMDEtcHJldmlldw==",
-=======
       "RequestUri": "/subscriptions/57b7034d-72d4-433d-ace2-a7460aed6a99/resourceGroups/onesdk1222/resources?api-version=2014-04-01-preview",
       "EncodedRequestUri": "L3N1YnNjcmlwdGlvbnMvNTdiNzAzNGQtNzJkNC00MzNkLWFjZTItYTc0NjBhZWQ2YTk5L3Jlc291cmNlR3JvdXBzL29uZXNkazEyMjIvcmVzb3VyY2VzP2FwaS12ZXJzaW9uPTIwMTQtMDQtMDEtcHJldmlldw==",
->>>>>>> 9fbe613e
       "RequestMethod": "GET",
       "RequestBody": "",
       "RequestHeaders": {
@@ -183,18 +130,6 @@
           "no-cache"
         ],
         "x-ms-ratelimit-remaining-subscription-reads": [
-<<<<<<< HEAD
-          "14912"
-        ],
-        "x-ms-request-id": [
-          "e4581876-522a-437b-a5b4-30d8c2219ff4"
-        ],
-        "x-ms-correlation-request-id": [
-          "e4581876-522a-437b-a5b4-30d8c2219ff4"
-        ],
-        "x-ms-routing-request-id": [
-          "WESTUS:20160129T231724Z:e4581876-522a-437b-a5b4-30d8c2219ff4"
-=======
           "14976"
         ],
         "x-ms-request-id": [
@@ -205,41 +140,27 @@
         ],
         "x-ms-routing-request-id": [
           "CENTRALUS:20160129T221836Z:3b953eab-ff92-4bd3-8e6b-4eb56670a2bc"
->>>>>>> 9fbe613e
-        ],
-        "Strict-Transport-Security": [
-          "max-age=31536000; includeSubDomains"
-        ],
-        "Cache-Control": [
-          "no-cache"
-        ],
-        "Date": [
-<<<<<<< HEAD
-          "Fri, 29 Jan 2016 23:17:24 GMT"
-=======
+        ],
+        "Strict-Transport-Security": [
+          "max-age=31536000; includeSubDomains"
+        ],
+        "Cache-Control": [
+          "no-cache"
+        ],
+        "Date": [
           "Fri, 29 Jan 2016 22:18:36 GMT"
->>>>>>> 9fbe613e
         ]
       },
       "StatusCode": 200
     },
     {
-<<<<<<< HEAD
-      "RequestUri": "/subscriptions/57b7034d-72d4-433d-ace2-a7460aed6a99/resourceGroups/onesdk9982/providers/Microsoft.Web/serverfarms/B9F87338CAE4470F9116F3D685365748?api-version=2015-08-01",
-      "EncodedRequestUri": "L3N1YnNjcmlwdGlvbnMvNTdiNzAzNGQtNzJkNC00MzNkLWFjZTItYTc0NjBhZWQ2YTk5L3Jlc291cmNlR3JvdXBzL29uZXNkazk5ODIvcHJvdmlkZXJzL01pY3Jvc29mdC5XZWIvc2VydmVyZmFybXMvQjlGODczMzhDQUU0NDcwRjkxMTZGM0Q2ODUzNjU3NDg/YXBpLXZlcnNpb249MjAxNS0wOC0wMQ==",
-=======
       "RequestUri": "/subscriptions/57b7034d-72d4-433d-ace2-a7460aed6a99/resourceGroups/onesdk1222/providers/Microsoft.Web/serverfarms/B9F87338CAE4470F9116F3D685365748?api-version=2015-08-01",
       "EncodedRequestUri": "L3N1YnNjcmlwdGlvbnMvNTdiNzAzNGQtNzJkNC00MzNkLWFjZTItYTc0NjBhZWQ2YTk5L3Jlc291cmNlR3JvdXBzL29uZXNkazEyMjIvcHJvdmlkZXJzL01pY3Jvc29mdC5XZWIvc2VydmVyZmFybXMvQjlGODczMzhDQUU0NDcwRjkxMTZGM0Q2ODUzNjU3NDg/YXBpLXZlcnNpb249MjAxNS0wOC0wMQ==",
->>>>>>> 9fbe613e
       "RequestMethod": "GET",
       "RequestBody": "",
       "RequestHeaders": {
         "x-ms-client-request-id": [
-<<<<<<< HEAD
-          "cbbea6ec-600e-4eea-b7e1-411cf2a0b4e5"
-=======
           "f4a6b7f0-9b13-48de-8a84-d716bd1f9445"
->>>>>>> 9fbe613e
         ],
         "accept-language": [
           "en-US"
@@ -251,11 +172,7 @@
           "application/json"
         ]
       },
-<<<<<<< HEAD
-      "ResponseBody": "{\r\n  \"error\": {\r\n    \"code\": \"ResourceNotFound\",\r\n    \"message\": \"The Resource 'Microsoft.Web/serverFarms/B9F87338CAE4470F9116F3D685365748' under resource group 'onesdk9982' was not found.\"\r\n  }\r\n}",
-=======
       "ResponseBody": "{\r\n  \"error\": {\r\n    \"code\": \"ResourceNotFound\",\r\n    \"message\": \"The Resource 'Microsoft.Web/serverFarms/B9F87338CAE4470F9116F3D685365748' under resource group 'onesdk1222' was not found.\"\r\n  }\r\n}",
->>>>>>> 9fbe613e
       "ResponseHeaders": {
         "Content-Length": [
           "172"
@@ -273,15 +190,6 @@
           "gateway"
         ],
         "x-ms-request-id": [
-<<<<<<< HEAD
-          "fd8f85fb-ef9c-4953-8911-6735dce3a4f8"
-        ],
-        "x-ms-correlation-request-id": [
-          "fd8f85fb-ef9c-4953-8911-6735dce3a4f8"
-        ],
-        "x-ms-routing-request-id": [
-          "WESTUS:20160129T231724Z:fd8f85fb-ef9c-4953-8911-6735dce3a4f8"
-=======
           "ef835c00-600b-4b7f-a22f-581f085eef9d"
         ],
         "x-ms-correlation-request-id": [
@@ -289,20 +197,15 @@
         ],
         "x-ms-routing-request-id": [
           "CENTRALUS:20160129T221837Z:ef835c00-600b-4b7f-a22f-581f085eef9d"
->>>>>>> 9fbe613e
-        ],
-        "Strict-Transport-Security": [
-          "max-age=31536000; includeSubDomains"
-        ],
-        "Cache-Control": [
-          "no-cache"
-        ],
-        "Date": [
-<<<<<<< HEAD
-          "Fri, 29 Jan 2016 23:17:23 GMT"
-=======
+        ],
+        "Strict-Transport-Security": [
+          "max-age=31536000; includeSubDomains"
+        ],
+        "Cache-Control": [
+          "no-cache"
+        ],
+        "Date": [
           "Fri, 29 Jan 2016 22:18:36 GMT"
->>>>>>> 9fbe613e
         ]
       },
       "StatusCode": 404
@@ -310,13 +213,8 @@
   ],
   "Names": {
     "Test-CreateLogicAppWithNonExistingAppServicePlan": [
-<<<<<<< HEAD
-      "onesdk9982",
-      "onesdk4184"
-=======
       "onesdk1222",
       "onesdk7916"
->>>>>>> 9fbe613e
     ]
   },
   "Variables": {
