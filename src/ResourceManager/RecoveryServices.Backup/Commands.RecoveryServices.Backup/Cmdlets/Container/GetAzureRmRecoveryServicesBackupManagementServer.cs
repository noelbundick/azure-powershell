--- conflicted
+++ resolved
@@ -27,12 +27,7 @@
     /// <summary>
     /// Get list of containers
     /// </summary>
-<<<<<<< HEAD
-    [Cmdlet(VerbsCommon.Get, "AzureRmRecoveryServicesBackupManagementServer"), OutputType(
-        typeof(AzureRmRecoveryServicesBackupEngineBase))]
-=======
     [Cmdlet(VerbsCommon.Get, "AzureRmRecoveryServicesBackupManagementServer"), OutputType(typeof(BackupEngineBase))]
->>>>>>> f2aeb457
     public class GetAzureRmRecoveryServicesBackupManagementServer : RecoveryServicesBackupCmdletBase
     {
         [Parameter(Mandatory = false, Position = 1, HelpMessage = ParamHelpMsgs.Container.Name)]
