﻿// ----------------------------------------------------------------------------------
//
// Copyright Microsoft Corporation
// Licensed under the Apache License, Version 2.0 (the "License");
// you may not use this file except in compliance with the License.
// You may obtain a copy of the License at
// http://www.apache.org/licenses/LICENSE-2.0
// Unless required by applicable law or agreed to in writing, software
// distributed under the License is distributed on an "AS IS" BASIS,
// WITHOUT WARRANTIES OR CONDITIONS OF ANY KIND, either express or implied.
// See the License for the specific language governing permissions and
// limitations under the License.
// ----------------------------------------------------------------------------------

using System;
using System.Collections.Generic;
using System.Linq;
using System.Management.Automation;
using System.Net;
using System.Text;
using System.Threading;
using System.Threading.Tasks;
using Microsoft.Azure.Management.RecoveryServices.Backup.Models;
using Microsoft.Azure.Commands.RecoveryServices.Backup.Helpers;
using Microsoft.Azure.Commands.RecoveryServices.Backup.Cmdlets.Models;
using Microsoft.Azure.Commands.RecoveryServices.Backup.Properties;
using Microsoft.Azure.Commands.RecoveryServices.Backup.Cmdlets.HydraAdapter;


namespace Microsoft.Azure.Commands.RecoveryServices.Backup.Cmdlets.ProviderModel
{
    public class IaasVmPsBackupProvider : IPsBackupProvider
    {
        private const int defaultOperationStatusRetryTimeInMilliSec = 5 * 1000; // 5 sec
        private const string separator = ";";
        private const string computeAzureVMVersion = "Compute";
        private const string classicComputeAzureVMVersion = "ClassicCompute";

        ProviderData ProviderData { get; set; }
        HydraAdapter.HydraAdapter HydraAdapter { get; set; }

        public void Initialize(ProviderData providerData, HydraAdapter.HydraAdapter hydraAdapter)
        {
            this.ProviderData = providerData;
            this.HydraAdapter = hydraAdapter;
        }

        public BaseRecoveryServicesJobResponse EnableProtection()
        {
            string azureVMName = (string)ProviderData.ProviderParameters[ItemParams.AzureVMName];
            string azureVMCloudServiceName = (string)ProviderData.ProviderParameters[ItemParams.AzureVMCloudServiceName];
            string azureVMResourceGroupName = (string)ProviderData.ProviderParameters[ItemParams.AzureVMResourceGroupName];
            string parameterSetName = (string)ProviderData.ProviderParameters[ItemParams.ParameterSetName];

            Microsoft.Azure.Commands.RecoveryServices.Backup.Cmdlets.Models.WorkloadType workloadType =
                (Microsoft.Azure.Commands.RecoveryServices.Backup.Cmdlets.Models.WorkloadType)ProviderData.ProviderParameters[ItemParams.WorkloadType];

            AzureRmRecoveryServicesPolicyBase policy = (AzureRmRecoveryServicesPolicyBase)
                                                 ProviderData.ProviderParameters[ItemParams.Policy];

            AzureRmRecoveryServicesItemBase itemBase = (AzureRmRecoveryServicesItemBase)
                                                 ProviderData.ProviderParameters[ItemParams.Item];

            AzureRmRecoveryServicesIaasVmItem item = (AzureRmRecoveryServicesIaasVmItem)
                                                 ProviderData.ProviderParameters[ItemParams.Item];
            // do validations
            
            string containerUri = "";
            string protectedItemUri = "";
            bool isComputeAzureVM = false;

            if (itemBase == null)
            {
                isComputeAzureVM = string.IsNullOrEmpty(azureVMCloudServiceName) ? true : false;
                string azureVMRGName = (isComputeAzureVM) ? azureVMResourceGroupName : azureVMCloudServiceName;

                ValidateAzureVMWorkloadType(workloadType, policy.WorkloadType);

                ValidateAzureVMEnableProtectionRequest(azureVMName, azureVMCloudServiceName, azureVMResourceGroupName, policy);

                ProtectableObjectResource protectableObjectResource = GetAzureVMProtectableObject(azureVMName, azureVMRGName, isComputeAzureVM);

                Dictionary<UriEnums, string> keyValueDict = HelperUtils.ParseUri(protectableObjectResource.Id);
                containerUri = HelperUtils.GetContainerUri(keyValueDict, item.Id);
                protectedItemUri = HelperUtils.GetProtectedItemUri(keyValueDict, item.Id);
            }
            else
            {
                ValidateAzureVMWorkloadType(item.WorkloadType, policy.WorkloadType);
                ValidateAzureVMModifyProtectionRequest(itemBase, policy);

<<<<<<< HEAD
                isComputeAzureVM =  IsComputeAzureVM(item.VirtualMachineId);
                Dictionary<UriEnums, string> keyValueDict = HelperUtils.ParseUri(item.Id);
                containerUri = HelperUtils.GetContainerUri(keyValueDict, item.Id);
                protectedItemUri = HelperUtils.GetProtectedItemUri(keyValueDict, item.Id);
=======
                isComputeAzureVM = IsComputeAzureVM(item.VirtualMachineId);

                string containerType = HydraHelpers.GetHydraContainerType(item.ContainerType);
                string vmType = HydraHelpers.GetHydraWorkloadType(item.WorkloadType);
                containerUri = string.Join(separator, new string[] { containerType, item.ContainerName });
                protectedItemUri = string.Join(separator, new string[] { vmType, item.Name });
>>>>>>> 45ad5d45
            }

            // construct Hydra protectedItem request

            AzureIaaSVMProtectedItem properties;
            if (isComputeAzureVM == false)
            {
                properties = new AzureIaaSClassicComputeVMProtectedItem();
            }
            else
            {
                properties = new AzureIaaSComputeVMProtectedItem();
            }

            properties.PolicyName = policy.Name;

            ProtectedItemCreateOrUpdateRequest hydraRequest = new ProtectedItemCreateOrUpdateRequest()
            {
                Item = new ProtectedItemResource()
                {
                    Properties = properties,
                }
            };

            return HydraAdapter.CreateOrUpdateProtectedItem(
                                containerUri,
                                protectedItemUri,
                                hydraRequest);
        }

        public BaseRecoveryServicesJobResponse DisableProtection()
        {
            bool deleteBackupData = (bool)ProviderData.ProviderParameters[ItemParams.DeleteBackupData];

            AzureRmRecoveryServicesItemBase itemBase = (AzureRmRecoveryServicesItemBase)
                                                 ProviderData.ProviderParameters[ItemParams.Item];

            AzureRmRecoveryServicesIaasVmItem item = (AzureRmRecoveryServicesIaasVmItem)
                                                 ProviderData.ProviderParameters[ItemParams.Item];
            // do validations

            ValidateAzureVMDisableProtectionRequest(itemBase);

            string containerType = HydraHelpers.GetHydraContainerType(item.ContainerType);
            string vmType = HydraHelpers.GetHydraWorkloadType(item.WorkloadType);
            string containerUri = string.Join(separator, new string[] { containerType, item.ContainerName });
            string protectedItemUri = string.Join(separator, new string[] { vmType, item.Name });

            bool isComputeAzureVM = false;

            if (deleteBackupData)
            {
                return HydraAdapter.DeleteProtectedItem(
                                containerUri,
                                protectedItemUri);
            }
            else
            {
                isComputeAzureVM = IsComputeAzureVM(item.VirtualMachineId);

                // construct Hydra protectedItem request

                AzureIaaSVMProtectedItem properties;
                if (isComputeAzureVM == false)
                {
                    properties = new AzureIaaSClassicComputeVMProtectedItem();
                }
                else
                {
                    properties = new AzureIaaSComputeVMProtectedItem();
                }

                properties.PolicyName = string.Empty;
                properties.ProtectionState = ItemStatus.ProtectionStopped.ToString();

                ProtectedItemCreateOrUpdateRequest hydraRequest = new ProtectedItemCreateOrUpdateRequest()
                {
                    Item = new ProtectedItemResource()
                    {
                        Properties = properties,
                    }
                };

                return HydraAdapter.CreateOrUpdateProtectedItem(
                                    containerUri,
                                    protectedItemUri,
                                    hydraRequest);
            }
        }

        public BaseRecoveryServicesJobResponse TriggerBackup()
        {
            AzureRmRecoveryServicesItemBase item = (AzureRmRecoveryServicesItemBase)ProviderData.ProviderParameters[ItemParams.Item];
            DateTime expiryDate = (DateTime)ProviderData.ProviderParameters[ItemParams.ExpiryDate];
            AzureRmRecoveryServicesIaasVmItem iaasVmItem = item as AzureRmRecoveryServicesIaasVmItem;
            return HydraAdapter.TriggerBackup(IdUtils.GetValueByName(iaasVmItem.Id, IdUtils.IdNames.ProtectionContainerName), 
                IdUtils.GetValueByName(iaasVmItem.Id, IdUtils.IdNames.ProtectedItemName));
        }

        public BaseRecoveryServicesJobResponse TriggerRestore()
        {
            AzureRmRecoveryServicesIaasVmRecoveryPoint rp = ProviderData.ProviderParameters[RestoreBackupItemParams.RecoveryPoint] 
                as AzureRmRecoveryServicesIaasVmRecoveryPoint;
            string storageId = ProviderData.ProviderParameters[RestoreBackupItemParams.StorageAccountId].ToString();

            if (rp == null)
            {
                throw new InvalidCastException("Cant convert input to AzureRmRecoveryServicesIaasVmRecoveryPoint");
            }

            var response = HydraAdapter.RestoreDisk(rp, storageId);
            return response;
        }

        public ProtectedItemResponse GetProtectedItem()
        {
            throw new NotImplementedException();
        }

        public AzureRmRecoveryServicesRecoveryPointBase GetRecoveryPointDetails()
        {
            AzureRmRecoveryServicesIaasVmItem item = ProviderData.ProviderParameters[GetRecoveryPointParams.Item]
                as AzureRmRecoveryServicesIaasVmItem;

            string recoveryPointId = ProviderData.ProviderParameters[GetRecoveryPointParams.RecoveryPointId].ToString();

            if (item == null)
            {
                throw new InvalidCastException("Cant convert input to AzureRmRecoveryServicesItemBase");
            }

            string containerName = item.ContainerName;
            string protectedItemName = (item as AzureRmRecoveryServicesIaasVmItem).Name;

            var rpResponse = HydraAdapter.GetRecoveryPointDetails(containerName, protectedItemName, recoveryPointId);
            return RecoveryPointConversions.GetPSAzureRecoveryPoints(rpResponse, item);
        }

        public List<AzureRmRecoveryServicesRecoveryPointBase> ListRecoveryPoints()
        {
            DateTime startDate = (DateTime)(ProviderData.ProviderParameters[GetRecoveryPointParams.StartDate]);
            DateTime endDate = (DateTime)(ProviderData.ProviderParameters[GetRecoveryPointParams.EndDate]);
            AzureRmRecoveryServicesIaasVmItem item = ProviderData.ProviderParameters[GetRecoveryPointParams.Item]
                as AzureRmRecoveryServicesIaasVmItem;

            if (item == null)
            {
                throw new InvalidCastException("Cant convert input to AzureRmRecoveryServicesItemBase");
            }

            string containerName = item.ContainerName;
            string protectedItemName = (item as AzureRmRecoveryServicesIaasVmItem).Name;

            TimeSpan duration = endDate - startDate;

            if (duration.TotalDays > 30)
            {
                throw new Exception("Time difference should not be more than 30 days"); //tbd: Correct nsg and exception type
            }

            //we need to fetch the list of RPs
            RecoveryPointQueryParameters queryFilter = new RecoveryPointQueryParameters();
            queryFilter.StartDate = CommonHelpers.GetDateTimeStringForService(startDate);
            queryFilter.EndDate = CommonHelpers.GetDateTimeStringForService(endDate);
            RecoveryPointListResponse rpListResponse = null;
            rpListResponse = HydraAdapter.GetRecoveryPoints(containerName, protectedItemName, queryFilter);
            return RecoveryPointConversions.GetPSAzureRecoveryPoints(rpListResponse, item);
        }

        public ProtectionPolicyResponse CreatePolicy()
        {
            string policyName = (string)ProviderData.ProviderParameters[PolicyParams.PolicyName];
            Microsoft.Azure.Commands.RecoveryServices.Backup.Cmdlets.Models.WorkloadType workloadType =
                (Microsoft.Azure.Commands.RecoveryServices.Backup.Cmdlets.Models.WorkloadType)ProviderData.ProviderParameters[PolicyParams.WorkloadType];
            AzureRmRecoveryServicesRetentionPolicyBase retentionPolicy =
                ProviderData.ProviderParameters.ContainsKey(PolicyParams.RetentionPolicy) ?
                (AzureRmRecoveryServicesRetentionPolicyBase)ProviderData.ProviderParameters[PolicyParams.RetentionPolicy] :
                null;
            AzureRmRecoveryServicesSchedulePolicyBase schedulePolicy =
                ProviderData.ProviderParameters.ContainsKey(PolicyParams.SchedulePolicy) ?
                (AzureRmRecoveryServicesSchedulePolicyBase)ProviderData.ProviderParameters[PolicyParams.SchedulePolicy] :
                null;

            // do validations
            ValidateAzureVMWorkloadType(workloadType);
            ValidateAzureVMSchedulePolicy(schedulePolicy);
            Logger.Instance.WriteDebug("Validation of Schedule policy is successful");

            // validate RetentionPolicy
            ValidateAzureVMRetentionPolicy(retentionPolicy);
            Logger.Instance.WriteDebug("Validation of Retention policy is successful");

            // update the retention times from backupSchedule to retentionPolicy after converting to UTC           
            CopyScheduleTimeToRetentionTimes((AzureRmRecoveryServicesLongTermRetentionPolicy)retentionPolicy,
                                             (AzureRmRecoveryServicesSimpleSchedulePolicy)schedulePolicy);
            Logger.Instance.WriteDebug("Copy of RetentionTime from with SchedulePolicy to RetentionPolicy is successful");
            
            // Now validate both RetentionPolicy and SchedulePolicy together
            PolicyHelpers.ValidateLongTermRetentionPolicyWithSimpleRetentionPolicy(
                                (AzureRmRecoveryServicesLongTermRetentionPolicy)retentionPolicy,
                                (AzureRmRecoveryServicesSimpleSchedulePolicy)schedulePolicy);
            Logger.Instance.WriteDebug("Validation of Retention policy with Schedule policy is successful");

            // construct Hydra policy request            
            ProtectionPolicyRequest hydraRequest = new ProtectionPolicyRequest()
            {
                Item = new ProtectionPolicyResource()
                {
                    Properties = new AzureIaaSVMProtectionPolicy()
                    {
                        RetentionPolicy = PolicyHelpers.GetHydraLongTermRetentionPolicy(
                                                (AzureRmRecoveryServicesLongTermRetentionPolicy)retentionPolicy),
                        SchedulePolicy = PolicyHelpers.GetHydraSimpleSchedulePolicy(
                                                (AzureRmRecoveryServicesSimpleSchedulePolicy)schedulePolicy)
                    }
                }
            };

            return HydraAdapter.CreateOrUpdateProtectionPolicy(
                                 policyName,
                                 hydraRequest);
        }

        public ProtectionPolicyResponse ModifyPolicy()
        {
            AzureRmRecoveryServicesRetentionPolicyBase retentionPolicy =
               ProviderData.ProviderParameters.ContainsKey(PolicyParams.RetentionPolicy) ?
               (AzureRmRecoveryServicesRetentionPolicyBase)ProviderData.ProviderParameters[PolicyParams.RetentionPolicy] :
               null;
            AzureRmRecoveryServicesSchedulePolicyBase schedulePolicy =
                ProviderData.ProviderParameters.ContainsKey(PolicyParams.SchedulePolicy) ?
                (AzureRmRecoveryServicesSchedulePolicyBase)ProviderData.ProviderParameters[PolicyParams.SchedulePolicy] :
                null;

            AzureRmRecoveryServicesPolicyBase policy =
                ProviderData.ProviderParameters.ContainsKey(PolicyParams.ProtectionPolicy) ?
                (AzureRmRecoveryServicesPolicyBase)ProviderData.ProviderParameters[PolicyParams.ProtectionPolicy] :
                null;

            // do validations
            ValidateAzureVMProtectionPolicy(policy);
            Logger.Instance.WriteDebug("Validation of Protection Policy is successful");

            // RetentionPolicy and SchedulePolicy both should not be empty
            if (retentionPolicy == null && schedulePolicy == null)
            {
                throw new ArgumentException(Resources.BothRetentionAndSchedulePoliciesEmpty);
            }

            // validate RetentionPolicy and SchedulePolicy
            if (schedulePolicy != null)
            {
                ValidateAzureVMSchedulePolicy(schedulePolicy);
                ((AzureRmRecoveryServicesIaasVmPolicy)policy).SchedulePolicy = schedulePolicy;
                Logger.Instance.WriteDebug("Validation of Schedule policy is successful");
            }
            if (retentionPolicy != null)
            {
                ValidateAzureVMRetentionPolicy(retentionPolicy);
                ((AzureRmRecoveryServicesIaasVmPolicy)policy).RetentionPolicy = retentionPolicy;
                Logger.Instance.WriteDebug("Validation of Retention policy is successful");
            }

            // copy the backupSchedule time to retentionPolicy after converting to UTC
            CopyScheduleTimeToRetentionTimes(
                (AzureRmRecoveryServicesLongTermRetentionPolicy)((AzureRmRecoveryServicesIaasVmPolicy)policy).RetentionPolicy,
                (AzureRmRecoveryServicesSimpleSchedulePolicy)((AzureRmRecoveryServicesIaasVmPolicy)policy).SchedulePolicy);
            Logger.Instance.WriteDebug("Copy of RetentionTime from with SchedulePolicy to RetentionPolicy is successful");

            // Now validate both RetentionPolicy and SchedulePolicy matches or not
            PolicyHelpers.ValidateLongTermRetentionPolicyWithSimpleRetentionPolicy(
                (AzureRmRecoveryServicesLongTermRetentionPolicy)((AzureRmRecoveryServicesIaasVmPolicy)policy).RetentionPolicy,
                (AzureRmRecoveryServicesSimpleSchedulePolicy)((AzureRmRecoveryServicesIaasVmPolicy)policy).SchedulePolicy);
            Logger.Instance.WriteDebug("Validation of Retention policy with Schedule policy is successful");

            // construct Hydra policy request            
            ProtectionPolicyRequest hydraRequest = new ProtectionPolicyRequest()
            {
                Item = new ProtectionPolicyResource()
                {
                    Properties = new AzureIaaSVMProtectionPolicy()
                    {
                        RetentionPolicy = PolicyHelpers.GetHydraLongTermRetentionPolicy(
                                  (AzureRmRecoveryServicesLongTermRetentionPolicy)((AzureRmRecoveryServicesIaasVmPolicy)policy).RetentionPolicy),
                        SchedulePolicy = PolicyHelpers.GetHydraSimpleSchedulePolicy(
                                  (AzureRmRecoveryServicesSimpleSchedulePolicy)((AzureRmRecoveryServicesIaasVmPolicy)policy).SchedulePolicy)
                    }
                }
            };

            return HydraAdapter.CreateOrUpdateProtectionPolicy(policy.Name,
                                                               hydraRequest);            
        }

        public List<AzureRmRecoveryServicesContainerBase> ListProtectionContainers()
        {
            string name = (string)this.ProviderData.ProviderParameters[ContainerParams.Name];
            ContainerRegistrationStatus status = (ContainerRegistrationStatus)this.ProviderData.ProviderParameters[ContainerParams.Status];
            string resourceGroupName = (string)this.ProviderData.ProviderParameters[ContainerParams.ResourceGroupName];

            ProtectionContainerListQueryParams queryParams = new ProtectionContainerListQueryParams();

            // 1. Filter by Name
            queryParams.FriendlyName = name;

            // 2. Filter by ContainerType
            queryParams.ProviderType = ProviderType.AzureIaasVM.ToString();

            // 3. Filter by Status
            queryParams.RegistrationStatus = status.ToString();

            var listResponse = HydraAdapter.ListContainers(queryParams);

            List<AzureRmRecoveryServicesContainerBase> containerModels = ConversionHelpers.GetContainerModelList(listResponse);

            // 4. Filter by RG Name
            if (!string.IsNullOrEmpty(resourceGroupName))
            {
                containerModels = containerModels.Where(containerModel =>
                    (containerModel as AzureRmRecoveryServicesIaasVmContainer).ResourceGroupName == resourceGroupName).ToList();
            }

            return containerModels;
        }

        public List<AzureRmRecoveryServicesItemBase> ListProtectedItems()
        {
            AzureRmRecoveryServicesContainerBase container =
                (AzureRmRecoveryServicesContainerBase)this.ProviderData.ProviderParameters[ItemParams.Container];
            string name = (string)this.ProviderData.ProviderParameters[ItemParams.AzureVMName];
            ItemProtectionStatus protectionStatus =
                (ItemProtectionStatus)this.ProviderData.ProviderParameters[ItemParams.ProtectionStatus];
            ItemStatus status = (ItemStatus)this.ProviderData.ProviderParameters[ItemParams.Status];
            Models.WorkloadType workloadType =
                (Models.WorkloadType)this.ProviderData.ProviderParameters[ItemParams.WorkloadType];

            ProtectedItemListQueryParam queryParams = new ProtectedItemListQueryParam();
            queryParams.DatasourceType = Microsoft.Azure.Management.RecoveryServices.Backup.Models.WorkloadType.VM;
            queryParams.ProviderType = ProviderType.AzureIaasVM.ToString();

            List<ProtectedItemResource> protectedItems = new List<ProtectedItemResource>();
            string skipToken = null;
            PaginationRequest paginationRequest = null;
            do
            {
                var listResponse = HydraAdapter.ListProtectedItem(queryParams, paginationRequest);
                protectedItems.AddRange(listResponse.ItemList.Value);

                HydraHelpers.GetSkipTokenFromNextLink(listResponse.ItemList.NextLink, out skipToken);
                if (skipToken != null)
                {
                    paginationRequest = new PaginationRequest();
                    paginationRequest.SkipToken = skipToken;
                }
            } while (skipToken != null);
            
            List<AzureRmRecoveryServicesItemBase> itemModels = ConversionHelpers.GetItemModelList(protectedItems, container);

            // 1. Filter by container
            itemModels = itemModels.Where(itemModel =>
            {
                return itemModel.ContainerName == container.Name;
            }).ToList();

            // 2. Filter by item's friendly name
            if (!string.IsNullOrEmpty(name))
            {
                itemModels = itemModels.Where(itemModel =>
                {
                    return ((AzureRmRecoveryServicesIaasVmItem)itemModel).Name == name;
                }).ToList();
            }

            // 3. Filter by item's Protection Status
            if (protectionStatus != 0)
            {
                itemModels = itemModels.Where(itemModel =>
                {
                    return ((AzureRmRecoveryServicesIaasVmItem)itemModel).ProtectionStatus == protectionStatus;
                }).ToList();
            }

            // 4. Filter by item's Protection State
            if (status != 0)
            {
                itemModels = itemModels.Where(itemModel =>
                {
                    return ((AzureRmRecoveryServicesIaasVmItem)itemModel).ProtectionState == status;
                }).ToList();
            }

            // 5. Filter by workload type
            if (workloadType != 0)
            {
                itemModels = itemModels.Where(itemModel =>
                {
                    return itemModel.WorkloadType == workloadType;
                }).ToList();
            }

            return itemModels;
        }      

        public AzureRmRecoveryServicesSchedulePolicyBase GetDefaultSchedulePolicyObject()
        {
            AzureRmRecoveryServicesSimpleSchedulePolicy defaultSchedule = new AzureRmRecoveryServicesSimpleSchedulePolicy();
            //Default is daily scedule at 10:30 AM local time
            defaultSchedule.ScheduleRunFrequency = ScheduleRunType.Daily;

            DateTime scheduleTime = GenerateRandomTime();
            defaultSchedule.ScheduleRunTimes = new List<DateTime>();
            defaultSchedule.ScheduleRunTimes.Add(scheduleTime);

            defaultSchedule.ScheduleRunDays = new List<DayOfWeek>();
            defaultSchedule.ScheduleRunDays.Add(DayOfWeek.Sunday);

            return defaultSchedule;
        }

        public AzureRmRecoveryServicesRetentionPolicyBase GetDefaultRetentionPolicyObject()
        {
            AzureRmRecoveryServicesLongTermRetentionPolicy defaultRetention = new AzureRmRecoveryServicesLongTermRetentionPolicy();

            //Default time is 10:30 local time
            DateTime retentionTime = GenerateRandomTime();

            //Daily Retention policy
            defaultRetention.IsDailyScheduleEnabled = true;
            defaultRetention.DailySchedule = new Models.DailyRetentionSchedule();
            defaultRetention.DailySchedule.RetentionTimes = new List<DateTime>();
            defaultRetention.DailySchedule.RetentionTimes.Add(retentionTime);
            defaultRetention.DailySchedule.DurationCountInDays = 180; //TBD make it const

            //Weekly Retention policy
            defaultRetention.IsWeeklyScheduleEnabled = true;
            defaultRetention.WeeklySchedule = new Models.WeeklyRetentionSchedule();
            defaultRetention.WeeklySchedule.DaysOfTheWeek = new List<DayOfWeek>();
            defaultRetention.WeeklySchedule.DaysOfTheWeek.Add(DayOfWeek.Sunday);
            defaultRetention.WeeklySchedule.DurationCountInWeeks = 104; //TBD make it const
            defaultRetention.WeeklySchedule.RetentionTimes = new List<DateTime>();
            defaultRetention.WeeklySchedule.RetentionTimes.Add(retentionTime);

            //Monthly retention policy
            defaultRetention.IsMonthlyScheduleEnabled = true;
            defaultRetention.MonthlySchedule = new Models.MonthlyRetentionSchedule();
            defaultRetention.MonthlySchedule.DurationCountInMonths = 60; //tbd: make it const
            defaultRetention.MonthlySchedule.RetentionTimes = new List<DateTime>();
            defaultRetention.MonthlySchedule.RetentionTimes.Add(retentionTime);
            defaultRetention.MonthlySchedule.RetentionScheduleFormatType = Models.RetentionScheduleFormat.Weekly;

            //Initialize day based schedule
            defaultRetention.MonthlySchedule.RetentionScheduleDaily = GetDailyRetentionFormat();

            //Initialize Week based schedule
            defaultRetention.MonthlySchedule.RetentionScheduleWeekly = GetWeeklyRetentionFormat();

            //Yearly retention policy
            defaultRetention.IsYearlyScheduleEnabled = true;
            defaultRetention.YearlySchedule = new Models.YearlyRetentionSchedule();
            defaultRetention.YearlySchedule.DurationCountInYears = 10;
            defaultRetention.YearlySchedule.RetentionTimes = new List<DateTime>();
            defaultRetention.YearlySchedule.RetentionTimes.Add(retentionTime);
            defaultRetention.YearlySchedule.RetentionScheduleFormatType = Models.RetentionScheduleFormat.Weekly;
            defaultRetention.YearlySchedule.MonthsOfYear = new List<Models.Month>();
            defaultRetention.YearlySchedule.MonthsOfYear.Add(Models.Month.January);
            defaultRetention.YearlySchedule.RetentionScheduleDaily = GetDailyRetentionFormat();
            defaultRetention.YearlySchedule.RetentionScheduleWeekly = GetWeeklyRetentionFormat();
            return defaultRetention;

        }

        private static Models.DailyRetentionFormat GetDailyRetentionFormat()
        {
            Models.DailyRetentionFormat dailyRetention = new Models.DailyRetentionFormat();
            dailyRetention.DaysOfTheMonth = new List<Models.Day>();
            Models.Day dayBasedRetention = new Models.Day();
            dayBasedRetention.IsLast = false;
            dayBasedRetention.Date = 1;
            dailyRetention.DaysOfTheMonth.Add(dayBasedRetention);
            return dailyRetention;
        }

        private static Models.WeeklyRetentionFormat GetWeeklyRetentionFormat()
        {
            Models.WeeklyRetentionFormat weeklyRetention = new Models.WeeklyRetentionFormat();
            weeklyRetention.DaysOfTheWeek = new List<DayOfWeek>();
            weeklyRetention.DaysOfTheWeek.Add(DayOfWeek.Sunday);

            weeklyRetention.WeeksOfTheMonth = new List<WeekOfMonth>();
            weeklyRetention.WeeksOfTheMonth.Add(WeekOfMonth.First);
            return weeklyRetention;
        }

        private static DateTime GenerateRandomTime()
        {
            //Schedule time will be random to avoid the load in service (same is in portal as well)
            Random rand = new Random();
            int hour = rand.Next(0, 24);
            int minute = (rand.Next(0, 2) == 0) ? 0 : 30;
            return new DateTime(DateTime.Now.Year, DateTime.Now.Month, DateTime.Now.Day, hour, minute, 00, DateTimeKind.Utc);
        }


        #region private
        private void ValidateAzureVMWorkloadType(Microsoft.Azure.Commands.RecoveryServices.Backup.Cmdlets.Models.WorkloadType type)
        {
            if (type != Microsoft.Azure.Commands.RecoveryServices.Backup.Cmdlets.Models.WorkloadType.AzureVM)
            {
                throw new ArgumentException(string.Format(Resources.UnExpectedWorkLoadTypeException,
                                            Microsoft.Azure.Commands.RecoveryServices.Backup.Cmdlets.Models.WorkloadType.AzureVM.ToString(),
                                            type.ToString()));
            }
        }

        private void ValidateAzureVMWorkloadType(Microsoft.Azure.Commands.RecoveryServices.Backup.Cmdlets.Models.WorkloadType itemWorkloadType,
            Microsoft.Azure.Commands.RecoveryServices.Backup.Cmdlets.Models.WorkloadType policyWorkloadType)
        {
            ValidateAzureVMWorkloadType(itemWorkloadType);
            ValidateAzureVMWorkloadType(policyWorkloadType);
            if (itemWorkloadType != policyWorkloadType)
            {
                throw new ArgumentException(string.Format(Resources.UnExpectedWorkLoadTypeException,
                                            Microsoft.Azure.Commands.RecoveryServices.Backup.Cmdlets.Models.WorkloadType.AzureVM.ToString(),
                                            itemWorkloadType.ToString()));
            }
        }

        private void ValidateAzureVMContainerType(Microsoft.Azure.Commands.RecoveryServices.Backup.Cmdlets.Models.ContainerType type)
        {
            if (type != Microsoft.Azure.Commands.RecoveryServices.Backup.Cmdlets.Models.ContainerType.AzureVM)
            {
                throw new ArgumentException(string.Format(Resources.UnExpectedContainerTypeException,
                                            Microsoft.Azure.Commands.RecoveryServices.Backup.Cmdlets.Models.ContainerType.AzureVM.ToString(),
                                            type.ToString()));
            }
        }
        
        private void ValidateAzureVMProtectionPolicy(AzureRmRecoveryServicesPolicyBase policy)
        {
            if (policy == null || policy.GetType() != typeof(AzureRmRecoveryServicesIaasVmPolicy))
            {
                throw new ArgumentException(string.Format(Resources.InvalidProtectionPolicyException,
                                            typeof(AzureRmRecoveryServicesIaasVmPolicy).ToString()));
            }

            ValidateAzureVMWorkloadType(policy.WorkloadType);

            // call validation
            policy.Validate();
        }

        private void ValidateAzureVMSchedulePolicy(AzureRmRecoveryServicesSchedulePolicyBase policy)
        {
            if (policy == null || policy.GetType() != typeof(AzureRmRecoveryServicesSimpleSchedulePolicy))
            {
                throw new ArgumentException(string.Format(Resources.InvalidSchedulePolicyException,
                                            typeof(AzureRmRecoveryServicesSimpleSchedulePolicy).ToString()));
            }

            // call validation
            policy.Validate();
        }

        private void ValidateAzureVMRetentionPolicy(AzureRmRecoveryServicesRetentionPolicyBase policy)
        {
            if (policy == null || policy.GetType() != typeof(AzureRmRecoveryServicesLongTermRetentionPolicy))
            {
                throw new ArgumentException(string.Format(Resources.InvalidRetentionPolicyException,
                                            typeof(AzureRmRecoveryServicesLongTermRetentionPolicy).ToString()));
            }

            // call validation
            policy.Validate();
        }

        private void ValidateAzureVMEnableProtectionRequest(string vmName, string serviceName, string rgName,
            AzureRmRecoveryServicesPolicyBase policy)
        {
            ValidateAzureVMProtectionPolicy(policy);
            if (string.IsNullOrEmpty(vmName))
            {
                throw new ArgumentException(string.Format(Resources.InvalidAzureVMName));
            }
            if (string.IsNullOrEmpty(rgName) && string.IsNullOrEmpty(serviceName))
            {
                throw new ArgumentException(string.Format(Resources.BothCloudServiceNameAndResourceGroupNameShouldNotEmpty));
            }
        }

        private void ValidateAzureVMModifyProtectionRequest(AzureRmRecoveryServicesItemBase itemBase,
            AzureRmRecoveryServicesPolicyBase policy)
        {
            if (itemBase == null || itemBase.GetType() != typeof(AzureRmRecoveryServicesIaasVmItem))
            {
                throw new ArgumentException(string.Format(Resources.InvalidProtectionPolicyException,
                                            typeof(AzureRmRecoveryServicesIaasVmItem).ToString()));
            }
        }

        private void ValidateAzureVMDisableProtectionRequest(AzureRmRecoveryServicesItemBase itemBase)
        {

            if (itemBase == null || itemBase.GetType() != typeof(AzureRmRecoveryServicesIaasVmItem))
            {
                throw new ArgumentException(string.Format(Resources.InvalidProtectionPolicyException,
                                            typeof(AzureRmRecoveryServicesIaasVmItem).ToString()));
            }

            ValidateAzureVMWorkloadType(itemBase.WorkloadType);
            ValidateAzureVMContainerType(itemBase.ContainerType);
        }

        private bool IsComputeAzureVM(string virtualMachineId)
        {
            bool isComputeAzureVM = true;
            if (virtualMachineId.IndexOf(classicComputeAzureVMVersion, StringComparison.InvariantCultureIgnoreCase) >= 0)
            {
                isComputeAzureVM = false;
            }
            return isComputeAzureVM;
        }

        private ProtectableObjectResource GetAzureVMProtectableObject(string azureVMName, string azureVMRGName, bool isComputeAzureVM)
        {
            //TriggerDiscovery if needed

            bool isDiscoveryNeed = false;

            ProtectableObjectResource protectableObjectResource = null;
            isDiscoveryNeed = IsDiscoveryNeeded(azureVMName, azureVMRGName, isComputeAzureVM, out protectableObjectResource);
            if (isDiscoveryNeed)
            {
                Logger.Instance.WriteDebug(String.Format(Resources.VMNotDiscovered, azureVMName));
                RefreshContainer();
                isDiscoveryNeed = IsDiscoveryNeeded(azureVMName, azureVMRGName, isComputeAzureVM, out protectableObjectResource);
                if (isDiscoveryNeed == true)
                {
                    // Container is not discovered. Throw exception
                    string vmversion = (isComputeAzureVM) ? computeAzureVMVersion : classicComputeAzureVMVersion;
                    string errMsg = String.Format(Resources.DiscoveryFailure, azureVMName, azureVMRGName, vmversion);
                    Logger.Instance.WriteDebug(errMsg);
                    Logger.Instance.ThrowTerminatingError(new ErrorRecord(new Exception(Resources.AzureVMNotFound), string.Empty, ErrorCategory.InvalidArgument, null));
                }
            }
            if (protectableObjectResource == null)
            {
                // Container is not discovered. Throw exception
                string vmversion = (isComputeAzureVM) ? computeAzureVMVersion : classicComputeAzureVMVersion;
                string errMsg = String.Format(Resources.DiscoveryFailure, azureVMName, azureVMRGName, vmversion);
                Logger.Instance.WriteDebug(errMsg);
                Logger.Instance.ThrowTerminatingError(new ErrorRecord(new Exception(Resources.AzureVMNotFound), string.Empty, ErrorCategory.InvalidArgument, null));
            }

            return protectableObjectResource;

        }

        private bool IsDiscoveryNeeded(string vmName, string rgName, bool isComputeAzureVM,
            out ProtectableObjectResource protectableObjectResource)
        {
            bool isDiscoveryNeed = true;
            protectableObjectResource = null;
            string vmVersion = string.Empty;
            vmVersion = (isComputeAzureVM) == true ? computeAzureVMVersion : classicComputeAzureVMVersion;

            ProtectableObjectListQueryParameters queryParam = new ProtectableObjectListQueryParameters();
            // --- TBD To be added once bug is fixed in hydra and service
            //queryParam.ProviderType = ProviderType.AzureIaasVM.ToString();
            //queryParam.FriendlyName = vmName;

            // No need to use skip or top token here as no pagination support of IaaSVM PO.

            //First check if container is discovered or not
            var protectableItemList = HydraAdapter.ListProtectableItem(queryParam).ItemList;

            Logger.Instance.WriteDebug(String.Format(Resources.ContainerCountAfterFilter, protectableItemList.ProtectableObjects.Count()));
            if (protectableItemList.ProtectableObjects.Count() == 0)
            {
                //Container is not discovered
                Logger.Instance.WriteDebug(Resources.ContainerNotDiscovered);
                isDiscoveryNeed = true;
            }
            else
            {
                foreach (var protectableItem in protectableItemList.ProtectableObjects)
                {
                    AzureIaaSVMProtectableItem iaaSVMProtectableItem = (AzureIaaSVMProtectableItem)protectableItem.Properties;
                    if (iaaSVMProtectableItem != null &&
                        string.Compare(iaaSVMProtectableItem.FriendlyName, vmName, true) == 0
                        && string.Compare(iaaSVMProtectableItem.ResourceGroup, rgName, true) == 0
                        && string.Compare(iaaSVMProtectableItem.VirtualMachineVersion, vmVersion, true) == 0)
                    {
                        protectableObjectResource = protectableItem;
                        isDiscoveryNeed = false;
                        break;
                    }
                }
            }

            return isDiscoveryNeed;
        }

        private void RefreshContainer()
        {
            bool isDiscoverySuccessful = false;
            string errorMessage = string.Empty;
                var refreshContainerJobResponse = HydraAdapter.RefreshContainers();

                //Now wait for the operation to Complete
            WaitForDiscoveryToComplete(refreshContainerJobResponse.Location, out isDiscoverySuccessful, out errorMessage);

            if (!isDiscoverySuccessful)
            {
                Logger.Instance.ThrowTerminatingError(new ErrorRecord(new Exception(errorMessage), string.Empty, ErrorCategory.InvalidArgument, null));
            }
        }

        private void WaitForDiscoveryToComplete(string locationUri, out bool isDiscoverySuccessful, out string errorMessage)
        {
            var status = TrackRefreshContainerOperation(locationUri);
            errorMessage = String.Empty;

            isDiscoverySuccessful = true;
            //If operation fails check if retry is needed or not
            if (status != HttpStatusCode.NoContent)
            {
                isDiscoverySuccessful = false;
                errorMessage = String.Format(Resources.DiscoveryFailureErrorCode, status);
                Logger.Instance.WriteDebug(errorMessage);
            }
        }

        private HttpStatusCode TrackRefreshContainerOperation(string operationResultLink, int checkFrequency = defaultOperationStatusRetryTimeInMilliSec)
        {
            HttpStatusCode status = HttpStatusCode.Accepted;
            while (status == HttpStatusCode.Accepted)
            {
                try
                {
                    var response = HydraAdapter.GetRefreshContainerOperationResultByURL(operationResultLink);
                    status = response.StatusCode;

                    Thread.Sleep(checkFrequency);
                }
                catch (Exception ex)
                {
                    Logger.Instance.WriteDebug(ex.Message);
                    status = HttpStatusCode.InternalServerError;
                    break;
                }
            }

            if (status == HttpStatusCode.NoContent)
            {
                Logger.Instance.WriteDebug("Refresh Container Job completed with success");
            }
            else
            {
                string msg = String.Format("Unexpected http status in response header {0}", status);
                Logger.Instance.WriteDebug(msg);
                throw new Exception(msg);
            }

            return status;
        }

        private void CopyScheduleTimeToRetentionTimes(AzureRmRecoveryServicesLongTermRetentionPolicy retPolicy,
                                                      AzureRmRecoveryServicesSimpleSchedulePolicy schPolicy)
        {
            // schedule runTimes is already validated if in UTC/not during validate()
            // now copy times from schedule to retention policy
            if (retPolicy.IsDailyScheduleEnabled && retPolicy.DailySchedule != null)
            {
                retPolicy.DailySchedule.RetentionTimes = schPolicy.ScheduleRunTimes;
            }

            if (retPolicy.IsWeeklyScheduleEnabled && retPolicy.WeeklySchedule != null)
            {
                retPolicy.WeeklySchedule.RetentionTimes = schPolicy.ScheduleRunTimes;
            }

            if (retPolicy.IsMonthlyScheduleEnabled && retPolicy.MonthlySchedule != null)
            {
                retPolicy.MonthlySchedule.RetentionTimes = schPolicy.ScheduleRunTimes;
            }

            if (retPolicy.IsYearlyScheduleEnabled && retPolicy.YearlySchedule != null)
            {
                retPolicy.YearlySchedule.RetentionTimes = schPolicy.ScheduleRunTimes;
            }
        }

        #endregion
    }
}<|MERGE_RESOLUTION|>--- conflicted
+++ resolved
@@ -64,7 +64,7 @@
             AzureRmRecoveryServicesIaasVmItem item = (AzureRmRecoveryServicesIaasVmItem)
                                                  ProviderData.ProviderParameters[ItemParams.Item];
             // do validations
-            
+
             string containerUri = "";
             string protectedItemUri = "";
             bool isComputeAzureVM = false;
@@ -89,19 +89,10 @@
                 ValidateAzureVMWorkloadType(item.WorkloadType, policy.WorkloadType);
                 ValidateAzureVMModifyProtectionRequest(itemBase, policy);
 
-<<<<<<< HEAD
                 isComputeAzureVM =  IsComputeAzureVM(item.VirtualMachineId);
                 Dictionary<UriEnums, string> keyValueDict = HelperUtils.ParseUri(item.Id);
                 containerUri = HelperUtils.GetContainerUri(keyValueDict, item.Id);
                 protectedItemUri = HelperUtils.GetProtectedItemUri(keyValueDict, item.Id);
-=======
-                isComputeAzureVM = IsComputeAzureVM(item.VirtualMachineId);
-
-                string containerType = HydraHelpers.GetHydraContainerType(item.ContainerType);
-                string vmType = HydraHelpers.GetHydraWorkloadType(item.WorkloadType);
-                containerUri = string.Join(separator, new string[] { containerType, item.ContainerName });
-                protectedItemUri = string.Join(separator, new string[] { vmType, item.Name });
->>>>>>> 45ad5d45
             }
 
             // construct Hydra protectedItem request
@@ -808,9 +799,9 @@
         {
             bool isDiscoverySuccessful = false;
             string errorMessage = string.Empty;
-                var refreshContainerJobResponse = HydraAdapter.RefreshContainers();
-
-                //Now wait for the operation to Complete
+            var refreshContainerJobResponse = HydraAdapter.RefreshContainers();
+
+            //Now wait for the operation to Complete
             WaitForDiscoveryToComplete(refreshContainerJobResponse.Location, out isDiscoverySuccessful, out errorMessage);
 
             if (!isDiscoverySuccessful)
