--- conflicted
+++ resolved
@@ -2424,12 +2424,8 @@
           <maml:para>
           </maml:para>
         </maml:introduction>
-<<<<<<< HEAD
-        <dev:code>PS C:\&gt; Set-AzureRmApiManagementHostnames -Name ContosoApi -ResourceGroupName Contoso –PortalHostnameConfiguration $portalHostnameConf –ProxyHostnameConfiguration $proxyHostnameConf</dev:code>
-=======
         <dev:code>PS C:\&gt;Set-AzureRmApiManagementHostnames -Name ContosoApi -ResourceGroupName Contoso -PortalHostnameConfiguration $portalHostnameConf -ProxyHostnameConfiguration $proxyHostnameConf
 </dev:code>
->>>>>>> 2156f2ca
         <dev:remarks>
           <maml:para>This command sets the custom hostname configuration for proxy and portal.</maml:para>
           <maml:para />
@@ -2447,19 +2443,11 @@
           <maml:para>
           </maml:para>
         </maml:introduction>
-<<<<<<< HEAD
-        <dev:code>Import-AzureRmApiManagementHostnameCertificate -Name ContosoApi -ResourceGroupName Contoso –HostnameType “Proxy” -PfxPath “C:\proxycert.pfx” -PfxPassword “certsecret”
-Import-AzureRmApiManagementHostnameCertificate -Name ContosoApi -ResourceGroupName Contoso –HostnameType “Portal” -PfxPath “C:\portalcert.pfx” -PfxPassword “certsecret”
-$portalHostnameConf = New-AzureRmApiManagementHostnameConfiguration -Hostname “portal.contoso.com” -CertificateThumbprint 33CC47C6FCA848DC9B14A6F071C1EF7C
-$proxyHostnameConf = New-AzureRmApiManagementHostnameConfiguration -Hostname “proxy.contoso.com” -CertificateThumbprint 5DD7CCF6A1E74E0987DD2873406B7264
-Set-AzureRmApiManagementHostnames -Name ContosoApi -ResourceGroupName Contoso –PortalHostnameConfiguration $portalHostnameConf –ProxyHostnameConfiguration $proxyHostnameConf
-=======
         <dev:code>PS C:\&gt;Import-AzureRmApiManagementHostnameCertificate -Name ContosoApi -ResourceGroupName "Contoso" -HostnameType "Proxy" -PfxPath "C:\proxycert.pfx" -PfxPassword "CertSecret"
 PS C:\&gt; Import-AzureRmApiManagementHostnameCertificate -Name "ContosoApi" -ResourceGroupName "Contoso" -HostnameType "Portal" -PfxPath "C:\portalcert.pfx" -PfxPassword "CertSecret"
 PS C:\&gt; $PortalHostnameConf = New-AzureRmApiManagementHostnameConfiguration -Hostname "portal.contoso.com" -CertificateThumbprint "33CC47C6FCA848DC9B14A6F071C1EF7C"
 PS C:\&gt; $ProxyHostnameConf = New-AzureRmApiManagementHostnameConfiguration -Hostname "proxy.contoso.com" -CertificateThumbprint "5DD7CCF6A1E74E0987DD2873406B7264"
 PS C:\&gt; Set-AzureRmApiManagementHostnames -Name "ContosoApi" -ResourceGroupName "Contoso" -PortalHostnameConfiguration $PortalHostnameConf -ProxyHostnameConfiguration $ProxyHostnameConf
->>>>>>> 2156f2ca
 </dev:code>
         <dev:remarks>
           <maml:para>This example configures a custom hostname for proxy and portal. You need to import corresponding certificates and then apply the custom hostnames.</maml:para>
