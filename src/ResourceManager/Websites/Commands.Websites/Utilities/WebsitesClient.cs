﻿// ----------------------------------------------------------------------------------
//
// Copyright Microsoft Corporation
// Licensed under the Apache License, Version 2.0 (the "License");
// you may not use this file except in compliance with the License.
// You may obtain a copy of the License at
// http://www.apache.org/licenses/LICENSE-2.0
// Unless required by applicable law or agreed to in writing, software
// distributed under the License is distributed on an "AS IS" BASIS,
// WITHOUT WARRANTIES OR CONDITIONS OF ANY KIND, either express or implied.
// See the License for the specific language governing permissions and
// limitations under the License.
// ----------------------------------------------------------------------------------

using System;
using System.Collections.Generic;
using System.Linq;
using System.Net;
using System.Text.RegularExpressions;
using System.Xml.Linq;
using Microsoft.Azure.Common.Authentication;
using Microsoft.Azure.Common.Authentication.Models;
using Microsoft.Azure.Management.WebSites;
using Microsoft.Azure.Management.WebSites.Models;

namespace Microsoft.Azure.Commands.WebApps.Utilities
{
    public class WebsitesClient
    {
        public Action<string> VerboseLogger { get; set; }

        public Action<string> ErrorLogger { get; set; }

        public Action<string> WarningLogger { get; set; }

        public WebsitesClient(AzureContext context)
        {
            this.WrappedWebsitesClient = AzureSession.ClientFactory.CreateArmClient<WebSiteManagementClient>(context, AzureEnvironment.Endpoint.ResourceManager);

        }
        public WebSiteManagementClient WrappedWebsitesClient
        {
            get;
            private set;
        }

        public Site CreateWebApp(string resourceGroupName, string webAppName, string slotName, string location, string serverFarmId, CloningInfo cloningInfo)
        {
            Site createdWebSite = null;
            string qualifiedSiteName;
            if (CmdletHelpers.ShouldUseDeploymentSlot(webAppName, slotName, out qualifiedSiteName))
            {
                createdWebSite = WrappedWebsitesClient.Sites.CreateOrUpdateSiteSlot(
                        resourceGroupName, webAppName, slot: slotName, siteEnvelope:
                        new Site
                        {
                            SiteName = qualifiedSiteName,
                            Location = location,
                            ServerFarmId = serverFarmId,
                            CloningInfo =  cloningInfo
                        });
            }
            else
            {
                createdWebSite = WrappedWebsitesClient.Sites.CreateOrUpdateSite(
                        resourceGroupName, webAppName, siteEnvelope:
                        new Site
                        {
                            SiteName = qualifiedSiteName,
                            Location = location,
                            ServerFarmId = serverFarmId,
                            CloningInfo = cloningInfo
                        });
            }

            GetWebAppConfiguration(resourceGroupName, webAppName, slotName, createdWebSite);
            return createdWebSite;
        }

        public void UpdateWebApp(string resourceGroupName, string location, string webAppName, string slotName, string appServicePlan)
        {
            var webSiteToUpdate = new Site()
            {
                ServerFarmId = appServicePlan,
                Location = location
            };

            string qualifiedSiteName;
            if (CmdletHelpers.ShouldUseDeploymentSlot(webAppName, slotName, out qualifiedSiteName))
            {
                WrappedWebsitesClient.Sites.CreateOrUpdateSiteSlot(resourceGroupName, webAppName, webSiteToUpdate, slotName);
            }
            else
            {
                webSiteToUpdate = WrappedWebsitesClient.Sites.CreateOrUpdateSite(resourceGroupName, webAppName, webSiteToUpdate);
            }
        }

        public void AddCustomHostNames(string resourceGroupName, string location, string webAppName, string[] hostNames)
        {
            var webApp = WrappedWebsitesClient.Sites.GetSite(resourceGroupName, webAppName);
            var currentHostNames = webApp.HostNames;
            
            // Add new hostnames
            foreach (var hostName in hostNames)
            {
                try
                {
                    if (!currentHostNames.Contains(hostName, StringComparer.OrdinalIgnoreCase))
                    {
                        WrappedWebsitesClient.Sites.CreateOrUpdateSiteHostNameBinding(resourceGroupName, webAppName,
                            hostName, new HostNameBinding
                            {
                                Location = location,
                                SiteName = webAppName,
                                HostNameBindingName = hostName
                            });
                    }
                }
                catch (Exception e)
                {
                    WriteWarning("Could not set custom hostname '{0}'. Details: {1}", hostName, e.ToString());
                }
            }

            // Delete removed hostnames
            foreach (var hostName in currentHostNames)
            {
                try
                {
                    if (!hostNames.Contains(hostName, StringComparer.OrdinalIgnoreCase))
                    {
                        WrappedWebsitesClient.Sites.DeleteSiteHostNameBinding(resourceGroupName, webAppName, hostName);
                    }
                }
                catch (Exception e)
                {
                    WriteWarning("Could not remove custom hostname '{0}'. Details: {1}", hostName, e.ToString());
                }
            }
        }

        public void StartWebApp(string resourceGroupName, string webSiteName, string slotName)
        {
            string qualifiedSiteName;
            if (CmdletHelpers.ShouldUseDeploymentSlot(webSiteName, slotName, out qualifiedSiteName))
            {
                WrappedWebsitesClient.Sites.StartSiteSlot(resourceGroupName, webSiteName, slotName);
            }
            else
            {
                WrappedWebsitesClient.Sites.StartSite(resourceGroupName, webSiteName);
            }
        }
        public void StopWebApp(string resourceGroupName, string webSiteName, string slotName)
        {
            string qualifiedSiteName;
            if (CmdletHelpers.ShouldUseDeploymentSlot(webSiteName, slotName, out qualifiedSiteName))
            {
                WrappedWebsitesClient.Sites.StopSiteSlot(resourceGroupName, webSiteName, slotName);
            }
            else
            {
                WrappedWebsitesClient.Sites.StopSite(resourceGroupName, webSiteName);
            }
        }
        public void RestartWebApp(string resourceGroupName, string webSiteName, string slotName)
        {
            string qualifiedSiteName;
            if (CmdletHelpers.ShouldUseDeploymentSlot(webSiteName, slotName, out qualifiedSiteName))
            {
                WrappedWebsitesClient.Sites.RestartSiteSlot(resourceGroupName, webSiteName, slotName);
            }
            else
            {
                WrappedWebsitesClient.Sites.RestartSite(resourceGroupName, webSiteName);
            }
        }

        public HttpStatusCode RemoveWebApp(string resourceGroupName, string webSiteName, string slotName, bool deleteEmptyServerFarmBydefault, bool deleteMetricsBydefault, bool deleteSlotsBydefault)
        {
            string qualifiedSiteName;
            if (CmdletHelpers.ShouldUseDeploymentSlot(webSiteName, slotName, out qualifiedSiteName))
            {
                WrappedWebsitesClient.Sites.DeleteSiteSlot(resourceGroupName, webSiteName, slotName, deleteMetrics: deleteMetricsBydefault.ToString(), deleteEmptyServerFarm: deleteEmptyServerFarmBydefault.ToString(), deleteAllSlots: deleteSlotsBydefault.ToString());
            }
            else
            {
                WrappedWebsitesClient.Sites.DeleteSite(resourceGroupName, webSiteName, deleteMetrics: deleteMetricsBydefault.ToString(), deleteEmptyServerFarm: deleteEmptyServerFarmBydefault.ToString(), deleteAllSlots: deleteSlotsBydefault.ToString());
            }

            return HttpStatusCode.OK;
        }

        public Site GetWebApp(string resourceGroupName, string webSiteName, string slotName)
        {
            Site site = null; 
            string qualifiedSiteName;
            
            site = CmdletHelpers.ShouldUseDeploymentSlot(webSiteName, slotName, out qualifiedSiteName) ? WrappedWebsitesClient.Sites.GetSiteSlot(resourceGroupName, webSiteName, slotName) : WrappedWebsitesClient.Sites.GetSite(resourceGroupName, webSiteName);

            GetWebAppConfiguration(resourceGroupName, webSiteName, slotName, site);

            return site;
        }

        public IList<Site> ListWebApps(string resourceGroupName, string webSiteName)
        {
            SiteCollection sites = null;
            sites = !string.IsNullOrWhiteSpace(webSiteName) ? WrappedWebsitesClient.Sites.GetSiteSlots(resourceGroupName, webSiteName) : WrappedWebsitesClient.Sites.GetSites(resourceGroupName);

            return sites.Value;
        }

        public IList<Site> ListWebAppsForAppServicePlan(string resourceGroupName, string appServicePlanName)
        {
            return WrappedWebsitesClient.ServerFarms.GetServerFarmSites(resourceGroupName, appServicePlanName).ToList();
        }

        public string GetWebAppPublishingProfile(string resourceGroupName, string webSiteName, string slotName, string outputFile, string format)
        {
            string qualifiedSiteName;
            var options = new CsmPublishingProfileOptions
            {
                Format = format
            };

            var publishingXml = (CmdletHelpers.ShouldUseDeploymentSlot(webSiteName, slotName, out qualifiedSiteName) ? WrappedWebsitesClient.Sites.ListSitePublishingProfileXmlSlot(resourceGroupName, webSiteName, options, slotName) : WrappedWebsitesClient.Sites.ListSitePublishingProfileXml(resourceGroupName, webSiteName, options));
             var doc = XDocument.Load(publishingXml, LoadOptions.None);
             doc.Save(outputFile, SaveOptions.OmitDuplicateNamespaces);
            return doc.ToString();
        }

        public string ResetWebAppPublishingCredentials(string resourceGroupName, string webSiteName, string slotName)
        {
            string qualifiedSiteName;
            if(CmdletHelpers.ShouldUseDeploymentSlot(webSiteName, slotName, out qualifiedSiteName))
            {
                WrappedWebsitesClient.Sites.GenerateNewSitePublishingPasswordSlot(resourceGroupName, webSiteName,
                    slotName);
            }
            else
            {
                WrappedWebsitesClient.Sites.GenerateNewSitePublishingPassword(resourceGroupName, webSiteName);
            }

            var options = new CsmPublishingProfileOptions
            {
                Format = "WebDeploy"
            };

            var publishingXml = (CmdletHelpers.ShouldUseDeploymentSlot(webSiteName, slotName, out qualifiedSiteName) ? WrappedWebsitesClient.Sites.ListSitePublishingProfileXmlSlot(resourceGroupName, webSiteName, options, slotName) : WrappedWebsitesClient.Sites.ListSitePublishingProfileXml(resourceGroupName, webSiteName, options));
            var doc = XDocument.Load(publishingXml, LoadOptions.None);
            var profile = doc.Root == null ? null : doc.Root.Element("publishData") == null ? null : doc.Root.Element("publishData").Elements("publishProfile")
                .Single(p => p.Attribute("publishMethod").Value == "MSDeploy");
            return profile == null ? null: profile.Attribute("userPWD").Value;
        }

        public IList<ResourceMetric> GetWebAppUsageMetrics(string resourceGroupName, string webSiteName, string slotName, IReadOnlyList<string> metricNames,
    DateTime? startTime, DateTime? endTime, string timeGrain, bool instanceDetails)
        {
            string qualifiedSiteName;
            var usageMetrics = CmdletHelpers.ShouldUseDeploymentSlot(webSiteName, slotName, out qualifiedSiteName) ?
                WrappedWebsitesClient.Sites.GetSiteMetricsSlot(resourceGroupName, webSiteName, slotName, instanceDetails, CmdletHelpers.BuildMetricFilter(startTime, endTime ?? DateTime.Now, timeGrain, metricNames)) :
                WrappedWebsitesClient.Sites.GetSiteMetrics(resourceGroupName, webSiteName, instanceDetails, CmdletHelpers.BuildMetricFilter(startTime, endTime ?? DateTime.Now, timeGrain, metricNames));
            return usageMetrics.Value;
        }

        public ServerFarmWithRichSku CreateAppServicePlan(string resourceGroupName, string appServicePlanName, string location, string adminSiteName, SkuDescription sku, string aseName = null, string aseResourceGroupName = null)
        {
            var serverFarm = new ServerFarmWithRichSku
            {
                Location = location,
                ServerFarmWithRichSkuName = appServicePlanName,
                Sku = sku,
                AdminSiteName = adminSiteName
            };

            if(!string.IsNullOrEmpty(aseName)
                && !string.IsNullOrEmpty(aseResourceGroupName))
            {
                serverFarm.HostingEnvironmentProfile = new HostingEnvironmentProfile
                {
                    Id = CmdletHelpers.GetApplicationServiceEnvironmentResourceId(WrappedWebsitesClient.SubscriptionId, aseResourceGroupName, aseName),
                    Type = CmdletHelpers.ApplicationServiceEnvironmentResourcesName,
                    Name = aseName
                };
            }
            
            return WrappedWebsitesClient.ServerFarms.CreateOrUpdateServerFarm(resourceGroupName, appServicePlanName, serverFarm);
        }

        public HttpStatusCode RemoveAppServicePlan(string resourceGroupName, string appServicePlanName)
        {
            WrappedWebsitesClient.ServerFarms.DeleteServerFarm(resourceGroupName, appServicePlanName);
            return HttpStatusCode.OK;
        }

        public ServerFarmWithRichSku GetAppServicePlan(string resourceGroupName, string appServicePlanName)
        {
            return WrappedWebsitesClient.ServerFarms.GetServerFarm(resourceGroupName, appServicePlanName);
        }

        public ServerFarmCollection ListAppServicePlans(string resourceGroupName)
        {
            return WrappedWebsitesClient.ServerFarms.GetServerFarms(resourceGroupName);
        }

        public IList<ResourceMetric> GetAppServicePlanHistoricalUsageMetrics(string resourceGroupName, string appServicePlanName, IReadOnlyList<string> metricNames,
    DateTime? startTime, DateTime? endTime, string timeGrain, bool instanceDetails)
        {
            var response = WrappedWebsitesClient.ServerFarms.GetServerFarmMetrics(resourceGroupName, appServicePlanName, instanceDetails, CmdletHelpers.BuildMetricFilter(startTime, endTime, timeGrain, metricNames));
            return response.Value;
        }

        public void UpdateWebAppConfiguration(string resourceGroupName, string location, string webSiteName, string slotName, SiteConfig siteConfig = null, IDictionary<string, string> appSettings = null, IDictionary<string, ConnStringValueTypePair> connectionStrings = null)
        {
            string qualifiedSiteName;
            var useSlot = CmdletHelpers.ShouldUseDeploymentSlot(webSiteName, slotName, out qualifiedSiteName);

            if (useSlot)
            {
                if (siteConfig != null)
                {
                    WrappedWebsitesClient.Sites.UpdateSiteConfigSlot(resourceGroupName, webSiteName, siteConfig,
                   slotName);
                }

                if (appSettings != null)
                {
                    WrappedWebsitesClient.Sites.UpdateSiteAppSettingsSlot(resourceGroupName, webSiteName, new StringDictionary { Location = location, Properties = appSettings}, slotName);
                }

                if (connectionStrings != null)
                {
                    WrappedWebsitesClient.Sites.UpdateSiteConnectionStringsSlot(resourceGroupName, webSiteName, new ConnectionStringDictionary { Location = location, Properties = connectionStrings }, slotName);
                }
            }
            else
            {
                if (siteConfig != null)
                {
                    WrappedWebsitesClient.Sites.UpdateSiteConfig(resourceGroupName, webSiteName, siteConfig);
                }
                
                if (appSettings != null)
                {
                    WrappedWebsitesClient.Sites.UpdateSiteAppSettings(resourceGroupName, webSiteName, new StringDictionary { Location = location, Properties = appSettings });
                }

                if (connectionStrings != null)
                {
                    WrappedWebsitesClient.Sites.UpdateSiteConnectionStrings(resourceGroupName, webSiteName, new ConnectionStringDictionary { Location = location, Properties = connectionStrings });
                }
            }
        }

        private void GetWebAppConfiguration(string resourceGroupName, string webSiteName, string slotName, Site site)
        {
            string qualifiedSiteName;
            var useSlot = CmdletHelpers.ShouldUseDeploymentSlot(webSiteName, slotName, out qualifiedSiteName);
            site.SiteConfig = useSlot ? WrappedWebsitesClient.Sites.GetSiteConfigSlot(resourceGroupName, webSiteName, slotName) : WrappedWebsitesClient.Sites.GetSiteConfig(resourceGroupName, webSiteName);
            try
            {
                var appSettings = useSlot ? WrappedWebsitesClient.Sites.ListSiteAppSettingsSlot(resourceGroupName, webSiteName, slotName) : WrappedWebsitesClient.Sites.ListSiteAppSettings(resourceGroupName, webSiteName);
                
                site.SiteConfig.AppSettings = appSettings.Properties.Select(s => new NameValuePair{ Name = s.Key, Value = s.Value}).ToList();

                var connectionStrings = useSlot ? WrappedWebsitesClient.Sites.ListSiteConnectionStringsSlot(resourceGroupName, webSiteName, slotName) : WrappedWebsitesClient.Sites.ListSiteConnectionStrings(resourceGroupName, webSiteName);

                site.SiteConfig.ConnectionStrings = connectionStrings.Properties.Select(s => new ConnStringInfo() { Name = s.Key, ConnectionString = s.Value.Value, Type = s.Value.Type }).ToList();
            }
            catch
            {
                //ignore if this call fails as it will for reader RBAC
            }
        }

<<<<<<< HEAD
        public BackupRequest GetWebAppBackupConfiguration(string resourceGroupName, string webSiteName, string slotName)
        {
            string qualifiedSiteName;
            var useSlot = CmdletHelpers.ShouldUseDeploymentSlot(webSiteName, slotName, out qualifiedSiteName);
            if (useSlot)
            {
                return WrappedWebsitesClient.Sites.GetSiteBackupConfigurationSlot(resourceGroupName, webSiteName, slotName);
            }
            else
            {
                return WrappedWebsitesClient.Sites.GetSiteBackupConfiguration(resourceGroupName,
                    webSiteName);
            }
        }

        public BackupRequest UpdateWebAppBackupConfiguration(string resourceGroupName, string webSiteName,
            string slotName, BackupRequest newSchedule)
        {
            string qualifiedSiteName;
            var useSlot = CmdletHelpers.ShouldUseDeploymentSlot(webSiteName, slotName, out qualifiedSiteName);
            if (useSlot)
            {
                return WrappedWebsitesClient.Sites.UpdateSiteBackupConfigurationSlot(resourceGroupName,
                    webSiteName, newSchedule, slotName);
            }
            else
            {
                return WrappedWebsitesClient.Sites.UpdateSiteBackupConfiguration(resourceGroupName, webSiteName, newSchedule);
            }
        }

        public BackupItem BackupSite(string resourceGroupName, string webSiteName, string slotName,
            BackupRequest request)
        {
            string qualifiedSiteName;
            var useSlot = CmdletHelpers.ShouldUseDeploymentSlot(webSiteName, slotName, out qualifiedSiteName);
            if (useSlot)
            {
                return WrappedWebsitesClient.Sites.BackupSiteSlot(resourceGroupName, webSiteName, request, slotName);
            }
            else
            {
                return WrappedWebsitesClient.Sites.BackupSite(resourceGroupName, webSiteName, request);
            }
        }

        public BackupItemCollection ListSiteBackups(string resourceGroupName, string webSiteName, string slotName)
        {
            string qualifiedSiteName;
            var useSlot = CmdletHelpers.ShouldUseDeploymentSlot(webSiteName, slotName, out qualifiedSiteName);
            if (useSlot)
            {
                return WrappedWebsitesClient.Sites.ListSiteBackupsSlot(resourceGroupName, webSiteName, slotName);
            }
            else
            {
                return WrappedWebsitesClient.Sites.ListSiteBackups(resourceGroupName, webSiteName);
            }
        }

        public BackupItem GetSiteBackupStatus(string resourceGroupName, string webSiteName, string slotName, string backupId)
        {
            string qualifiedSiteName;
            var useSlot = CmdletHelpers.ShouldUseDeploymentSlot(webSiteName, slotName, out qualifiedSiteName);
            if (useSlot)
            {
                return WrappedWebsitesClient.Sites.GetSiteBackupStatusSecretsSlot(resourceGroupName, webSiteName, backupId, null, slotName);
            }
            else
            {
                return WrappedWebsitesClient.Sites.GetSiteBackupStatusSecrets(resourceGroupName, webSiteName, backupId,
                    null);
            }
        }

        public BackupItem GetSiteBackupStatusSecrets(string resourceGroupName, string webSiteName, string slotName,
            string backupId, BackupRequest request = null)
        {
            string qualifiedSiteName;
            var useSlot = CmdletHelpers.ShouldUseDeploymentSlot(webSiteName, slotName, out qualifiedSiteName);
            if (useSlot)
            {
                return WrappedWebsitesClient.Sites.GetSiteBackupStatusSecretsSlot(resourceGroupName, webSiteName,
                    backupId, request, slotName);
            }
            else
            {
                return WrappedWebsitesClient.Sites.GetSiteBackupStatusSecrets(resourceGroupName, webSiteName, backupId, request);
            }
        }

        public BackupItem DeleteBackup(string resourceGroupName, string webSiteName, string slotName,
            string backupId)
        {
            string qualifiedSiteName;
            var useSlot = CmdletHelpers.ShouldUseDeploymentSlot(webSiteName, slotName, out qualifiedSiteName);
            if (useSlot)
            {
                return WrappedWebsitesClient.Sites.DeleteBackupSlot(resourceGroupName, webSiteName, backupId, slotName);
            }
            else
            {
                return WrappedWebsitesClient.Sites.DeleteBackup(resourceGroupName, webSiteName, backupId);
            }
        }

        public void RestoreSite(string resourceGroupName, string webSiteName, string slotName,
            string backupId, RestoreRequest request)
        {
            string qualifiedSiteName;
            var useSlot = CmdletHelpers.ShouldUseDeploymentSlot(webSiteName, slotName, out qualifiedSiteName);
            if (useSlot)
            {
                WrappedWebsitesClient.Sites.RestoreSiteSlot(resourceGroupName, webSiteName, backupId, request, slotName);
            }
            else
            {
                WrappedWebsitesClient.Sites.RestoreSite(resourceGroupName, webSiteName, backupId, request);
            }
=======
        public Certificate CreateCertificate(string resourceGroupName, string certificateName, Certificate certificate)
        {
            return WrappedWebsitesClient.Certificates.CreateOrUpdateCertificate(resourceGroupName, certificateName, certificate);
        }

        public Certificate GetCertificate(string resourceGroupName, string certificateName)
        {
            return WrappedWebsitesClient.Certificates.GetCertificate(resourceGroupName, certificateName);
        }

        public HttpStatusCode RemoveCertificate(string resourceGroupName, string certificateName)
        {
            WrappedWebsitesClient.Certificates.DeleteCertificate(resourceGroupName, certificateName);
            return HttpStatusCode.OK;
        }

        public Site UpdateHostNameSslState(string resourceGroupName, string webAppName, string slotName, string location, string hostName, SslState sslState, string thumbPrint)
        {
            Site updateWebSite;
            string qualifiedSiteName;

            var shouldUseDeploymentSlot = CmdletHelpers.ShouldUseDeploymentSlot(webAppName, slotName, out qualifiedSiteName);

            var webappWithNewSslBinding = new Site
            {
                HostNameSslStates = new List<HostNameSslState>{new HostNameSslState
                {
                    Name = hostName,
                    Thumbprint = thumbPrint,
                    ToUpdate = true,
                    SslState = sslState
                }},
                Location = location
            };

            if (shouldUseDeploymentSlot)
            {
                updateWebSite = WrappedWebsitesClient.Sites.CreateOrUpdateSiteSlot(
                        resourceGroupName, webAppName, slot: slotName, siteEnvelope:
                        webappWithNewSslBinding);
            }
            else
            {
                updateWebSite = WrappedWebsitesClient.Sites.CreateOrUpdateSite(
                        resourceGroupName, webAppName, siteEnvelope:
                        webappWithNewSslBinding);
            }
            return updateWebSite;
>>>>>>> 809b42de
        }

        private void WriteVerbose(string verboseFormat, params object[] args)
        {
            if (VerboseLogger != null)
            {
                VerboseLogger(string.Format(verboseFormat, args));
            }
        }

        private void WriteWarning(string warningFormat, params object[] args)
        {
            if (WarningLogger != null)
            {
                WarningLogger(string.Format(warningFormat, args));
            }
        }

        private void WriteError(string errorFormat, params object[] args)
        {
            if (ErrorLogger != null)
            {
                ErrorLogger(string.Format(errorFormat, args));
            }
        }
    }
}<|MERGE_RESOLUTION|>--- conflicted
+++ resolved
@@ -376,7 +376,6 @@
             }
         }
 
-<<<<<<< HEAD
         public BackupRequest GetWebAppBackupConfiguration(string resourceGroupName, string webSiteName, string slotName)
         {
             string qualifiedSiteName;
@@ -496,7 +495,8 @@
             {
                 WrappedWebsitesClient.Sites.RestoreSite(resourceGroupName, webSiteName, backupId, request);
             }
-=======
+        }
+
         public Certificate CreateCertificate(string resourceGroupName, string certificateName, Certificate certificate)
         {
             return WrappedWebsitesClient.Certificates.CreateOrUpdateCertificate(resourceGroupName, certificateName, certificate);
@@ -545,7 +545,6 @@
                         webappWithNewSslBinding);
             }
             return updateWebSite;
->>>>>>> 809b42de
         }
 
         private void WriteVerbose(string verboseFormat, params object[] args)
