﻿<?xml version="1.0" encoding="utf-8"?>
<Project ToolsVersion="12.0" DefaultTargets="Build" xmlns="http://schemas.microsoft.com/developer/msbuild/2003">
  <Import Project="$(MSBuildExtensionsPath)\$(MSBuildToolsVersion)\Microsoft.Common.props" Condition="Exists('$(MSBuildExtensionsPath)\$(MSBuildToolsVersion)\Microsoft.Common.props')" />
  <PropertyGroup>
    <Configuration Condition=" '$(Configuration)' == '' ">Debug</Configuration>
    <Platform Condition=" '$(Platform)' == '' ">AnyCPU</Platform>
    <ProjectGuid>{8058D403-06E3-4BED-8924-D166CE303961}</ProjectGuid>
    <OutputType>Library</OutputType>
    <AppDesignerFolder>Properties</AppDesignerFolder>
    <RootNamespace>Microsoft.Azure.Commands.ResourceManager.Cmdlets</RootNamespace>
    <AssemblyName>Microsoft.Azure.Commands.ResourceManager.Cmdlets</AssemblyName>
    <TargetFrameworkVersion>v4.5</TargetFrameworkVersion>
    <FileAlignment>512</FileAlignment>
    <SolutionDir Condition="$(SolutionDir) == '' Or $(SolutionDir) == '*Undefined*'">..\..\..\..\</SolutionDir>
    <RestorePackages>true</RestorePackages>
    <NuGetPackageImportStamp>a06c46cd</NuGetPackageImportStamp>
  </PropertyGroup>
  <PropertyGroup Condition=" '$(Configuration)|$(Platform)' == 'Debug|AnyCPU' ">
    <DebugSymbols>true</DebugSymbols>
    <DebugType>full</DebugType>
    <Optimize>false</Optimize>
    <OutputPath>..\..\..\..\Package\Debug\ResourceManager\AzureResourceManager\AzureRM.Resources\</OutputPath>
    <DefineConstants>DEBUG;TRACE</DefineConstants>
    <ErrorReport>prompt</ErrorReport>
    <WarningLevel>4</WarningLevel>
    <TreatWarningsAsErrors>true</TreatWarningsAsErrors>
    <Prefer32Bit>false</Prefer32Bit>
  </PropertyGroup>
  <PropertyGroup Condition=" '$(Configuration)|$(Platform)' == 'Release|AnyCPU' ">
    <SignAssembly>true</SignAssembly>
    <AssemblyOriginatorKeyFile>MSSharedLibKey.snk</AssemblyOriginatorKeyFile>
    <DelaySign>true</DelaySign>
    <OutputPath>..\..\..\..\Package\Release\ResourceManager\AzureResourceManager\AzureRM.Resources\</OutputPath>
    <DefineConstants>TRACE;SIGN</DefineConstants>
    <Optimize>true</Optimize>
    <DebugType>pdbonly</DebugType>
    <PlatformTarget>AnyCPU</PlatformTarget>
    <CodeAnalysisLogFile>bin\Release\Microsoft.Azure.Commands.ResourceManager.Cmdlets.dll.CodeAnalysisLog.xml</CodeAnalysisLogFile>
    <CodeAnalysisUseTypeNameInSuppression>true</CodeAnalysisUseTypeNameInSuppression>
    <CodeAnalysisModuleSuppressionsFile>GlobalSuppressions.cs</CodeAnalysisModuleSuppressionsFile>
    <ErrorReport>prompt</ErrorReport>
    <CodeAnalysisRuleSet>MinimumRecommendedRules.ruleset</CodeAnalysisRuleSet>
    <CodeAnalysisRuleSetDirectories>;$(ProgramFiles)\Microsoft Visual Studio 12.0\Team Tools\Static Analysis Tools\Rule Sets</CodeAnalysisRuleSetDirectories>
    <CodeAnalysisRuleDirectories>;$(ProgramFiles)\Microsoft Visual Studio 12.0\Team Tools\Static Analysis Tools\FxCop\Rules</CodeAnalysisRuleDirectories>
    <TreatWarningsAsErrors>true</TreatWarningsAsErrors>
    <Prefer32Bit>false</Prefer32Bit>
  </PropertyGroup>
  <ItemGroup>
    <Reference Include="Hyak.Common">
      <SpecificVersion>False</SpecificVersion>
      <HintPath>..\..\..\..\packages\Hyak.Common.1.0.2\lib\net45\Hyak.Common.dll</HintPath>
    </Reference>
    <Reference Include="Microsoft.Azure.Common">
      <SpecificVersion>False</SpecificVersion>
      <HintPath>..\..\..\..\packages\Microsoft.Azure.Common.2.1.0\lib\net45\Microsoft.Azure.Common.dll</HintPath>
    </Reference>
    <Reference Include="Microsoft.Azure.Common.Authentication, Version=1.0.0.0, Culture=neutral, PublicKeyToken=31bf3856ad364e35, processorArchitecture=MSIL">
      <SpecificVersion>False</SpecificVersion>
      <HintPath>..\..\..\..\packages\Microsoft.Azure.Common.Authentication.1.3.2-preview\lib\net45\Microsoft.Azure.Common.Authentication.dll</HintPath>
    </Reference>
    <Reference Include="Microsoft.IdentityModel.Clients.ActiveDirectory, Version=2.18.0.0, Culture=neutral, PublicKeyToken=31bf3856ad364e35, processorArchitecture=MSIL">
      <HintPath>..\..\..\..\packages\Microsoft.IdentityModel.Clients.ActiveDirectory.2.18.206251556\lib\net45\Microsoft.IdentityModel.Clients.ActiveDirectory.dll</HintPath>
      <Private>True</Private>
    </Reference>
    <Reference Include="Microsoft.IdentityModel.Clients.ActiveDirectory.WindowsForms, Version=2.18.0.0, Culture=neutral, PublicKeyToken=31bf3856ad364e35, processorArchitecture=MSIL">
      <HintPath>..\..\..\..\packages\Microsoft.IdentityModel.Clients.ActiveDirectory.2.18.206251556\lib\net45\Microsoft.IdentityModel.Clients.ActiveDirectory.WindowsForms.dll</HintPath>
      <Private>True</Private>
    </Reference>
    <Reference Include="Microsoft.Rest.ClientRuntime, Version=1.0.0.0, Culture=neutral, PublicKeyToken=31bf3856ad364e35, processorArchitecture=MSIL">
      <HintPath>..\..\..\..\packages\Microsoft.Rest.ClientRuntime.1.2.0\lib\net45\Microsoft.Rest.ClientRuntime.dll</HintPath>
      <Private>True</Private>
    </Reference>
    <Reference Include="Microsoft.Rest.ClientRuntime.Azure.Authentication, Version=0.9.0.0, Culture=neutral, PublicKeyToken=31bf3856ad364e35, processorArchitecture=MSIL">
      <HintPath>..\..\..\..\packages\Microsoft.Rest.ClientRuntime.Azure.Authentication.0.9.3\lib\net45\Microsoft.Rest.ClientRuntime.Azure.Authentication.dll</HintPath>
      <Private>True</Private>
    </Reference>
    <Reference Include="Newtonsoft.Json">
      <SpecificVersion>False</SpecificVersion>
      <HintPath>..\..\..\..\packages\Newtonsoft.Json.6.0.8\lib\net45\Newtonsoft.Json.dll</HintPath>
    </Reference>
    <Reference Include="System" />
    <Reference Include="System.Core" />
    <Reference Include="System.Management.Automation">
      <Private>True</Private>
      <HintPath>..\..\..\..\packages\System.Management.Automation_PowerShell_3.0.6.3.9600.17400\lib\net40\System.Management.Automation.dll</HintPath>
    </Reference>
    <Reference Include="System.Net" />
    <Reference Include="System.Net.Http" />
    <Reference Include="System.Runtime.Caching" />
    <Reference Include="System.Xml" />
  </ItemGroup>
  <ItemGroup>
    <Compile Include="Collections\InsensitiveDictionary.cs" />
    <Compile Include="Components\Constants.cs" />
    <Compile Include="Components\HttpClientHelper.cs" />
    <Compile Include="Components\HttpClientHelperFactory.cs" />
    <Compile Include="Components\HttpMethodExt.cs" />
    <Compile Include="Components\HttpStatusCodeExt.cs" />
    <Compile Include="Components\OperationResult.cs" />
    <Compile Include="Components\PaginatedResponseHelper.cs" />
    <Compile Include="Components\QueryFilterBuilder.cs" />
    <Compile Include="Components\ResourceIdUtility.cs" />
    <Compile Include="Components\ResourceManagerClientHelper.cs" />
    <Compile Include="Components\ResponseWithContinuation.cs" />
    <Compile Include="Components\TagsHelper.cs" />
    <Compile Include="Entities\Authorization\Permission.cs" />
    <Compile Include="Entities\ErrorResponses\ErrorResponseMessage.cs" />
    <Compile Include="Entities\ErrorResponses\ErrorResponseMessageException.cs" />
    <Compile Include="Entities\ErrorResponses\ExtendedErrorInfo.cs" />
    <Compile Include="Entities\Locks\Lock.cs" />
    <Compile Include="Entities\Locks\LockLevel.cs" />
    <Compile Include="Entities\Locks\LockProperties.cs" />
    <Compile Include="Entities\Operations\AzureAsyncOperationResource.cs" />
    <Compile Include="Entities\Policy\PolicyAssignment.cs" />
    <Compile Include="Entities\Policy\PolicyAssignmentProperties.cs" />
    <Compile Include="Entities\Policy\PolicyDefinition.cs" />
    <Compile Include="Entities\Policy\PolicyDefinitionProperties.cs" />
    <Compile Include="Entities\Policy\PolicyRule.cs" />
    <Compile Include="Entities\Providers\ResourceProviderDefinition.cs" />
    <Compile Include="Entities\Providers\ResourceTypeDefinition.cs" />
    <Compile Include="Entities\ResourceGroup\ResourceBatchMoveParameters.cs" />
    <Compile Include="Entities\Resources\Resource.cs" />
    <Compile Include="Entities\Resources\ResourceObjectFormat.cs" />
    <Compile Include="Entities\Resources\ResourcePlan.cs" />
    <Compile Include="Entities\Resources\ResourceSku.cs" />
    <Compile Include="Entities\Resources\TerminalProvisioningStates.cs" />
    <Compile Include="Extensions\AsyncExtensions.cs" />
    <Compile Include="Extensions\ExceptionExtensions.cs" />
    <Compile Include="Extensions\HttpHeadersExtensions.cs" />
    <Compile Include="Extensions\HttpMessageExtensions.cs" />
    <Compile Include="Extensions\IEnumerableExtensions.cs" />
    <Compile Include="Extensions\JsonExtensions.cs" />
    <Compile Include="Extensions\ObjectExtensions.cs" />
    <Compile Include="Extensions\PsObjectExtensions.cs" />
    <Compile Include="Extensions\StringExtensions.cs" />
    <Compile Include="Handlers\AuthenticationHandler.cs" />
    <Compile Include="Handlers\RetryHandler.cs" />
    <Compile Include="Handlers\TracingHandler.cs" />
    <Compile Include="Handlers\UserAgentHandler.cs" />
    <Compile Include="Implementation\GetAzureResourceGroupDeploymentOperationCmdlet.cs" />
    <Compile Include="Implementation\Lock\GetAzureResourceLockCmdlet.cs" />
    <Compile Include="Implementation\InvokeAzureResourceActionCmdlet.cs" />
    <Compile Include="Implementation\Resource\FindAzureResourceCmdlet.cs" />
    <Compile Include="Implementation\Resource\MoveAzureResourceCmdlet.cs" />
    <Compile Include="Implementation\Lock\NewAzureResourceLockCmdlet.cs" />
    <Compile Include="Implementation\Policy\GetAzurePolicyAssignment.cs" />
    <Compile Include="Implementation\Policy\GetAzurePolicyDefinition.cs" />
    <Compile Include="Implementation\Policy\NewAzurePolicyAssignment.cs" />
    <Compile Include="Implementation\Policy\NewAzurePolicyDefinition.cs" />
    <Compile Include="Implementation\Policy\PolicyAssignmentCmdletBase.cs" />
    <Compile Include="Implementation\Policy\PolicyDefinitionCmdletBase.cs" />
    <Compile Include="Implementation\Policy\RemoveAzurePolicyAssignment.cs" />
    <Compile Include="Implementation\Policy\RemoveAzurePolicyDefinition.cs" />
    <Compile Include="Implementation\Policy\SetAzurePolicyAssignment.cs" />
    <Compile Include="Implementation\Policy\SetAzurePolicyDefinition.cs" />
    <Compile Include="Implementation\Resource\RemoveAzureResourceCmdlet.cs" />
    <Compile Include="Implementation\Lock\RemoveAzureResourceLockCmdlet.cs" />
    <Compile Include="Implementation\Lock\ResourceLockManagementCmdletBase.cs" />
    <Compile Include="Implementation\Resource\SetAzureResourceCmdlet.cs" />
    <Compile Include="Implementation\Resource\NewAzureResourceCmdlet.cs" />
    <Compile Include="Implementation\ResourceManipulationCmdletBase.cs" />
    <Compile Include="Components\ApiVersionHelper.cs" />
    <Compile Include="Extensions\ErrorResponseMessageExceptionExtensions.cs" />
    <Compile Include="Components\LongRunningOperationHelper.cs" />
    <Compile Include="Extensions\ResourceExtensions.cs" />
    <Compile Include="Extensions\JTokenExtensions.cs" />
    <Compile Include="Implementation\ResourceManagerCmdletBase.cs" />
<<<<<<< HEAD
    <Compile Include="Implementation\SetAzureResourceLockCmdlet.cs" />
=======
    <Compile Include="Implementation\Lock\SetAzureResourceLockCmdlet.cs" />
    <Compile Include="Implementation\Resource\TestAzureResourceCmdlet.cs" />
    <Compile Include="Implementation\TestAzureResourceGroupCmdlet.cs" />
>>>>>>> 11ea787d
    <Compile Include="Json\CamelCasePropertyNamesWithOverridesContractResolver.cs" />
    <Compile Include="Json\JsonPreserveCaseDictionaryAttribute.cs" />
    <Compile Include="Json\TimeSpanConverter.cs" />
    <Compile Include="Properties\AssemblyInfo.cs" />
    <Compile Include="Implementation\Resource\GetAzureResourceCmdlet.cs" />
    <Compile Include="RestClients\ResourceManagerRestClientBase.cs" />
    <Compile Include="RestClients\ResourceManagerRestRestClient.cs" />
    <Compile Include="Utilities\HttpUtility.cs" />
  </ItemGroup>
  <ItemGroup>
    <Content Include="Microsoft.Azure.Commands.ResourceManager.Cmdlets.dll-Help.xml">
      <CopyToOutputDirectory>Always</CopyToOutputDirectory>
    </Content>
  </ItemGroup>
  <ItemGroup>
    <None Include="..\..\AzureRM.Resources.psd1">
      <Link>AzureRM.Resources.psd1</Link>
      <CopyToOutputDirectory>PreserveNewest</CopyToOutputDirectory>
    </None>
    <None Include="MSSharedLibKey.snk" />
    <None Include="packages.config" />
  </ItemGroup>
  <ItemGroup>
    <ProjectReference Include="..\..\..\..\Common\Commands.Common\Commands.Common.csproj">
      <Project>{5ee72c53-1720-4309-b54b-5fb79703195f}</Project>
      <Name>Commands.Common</Name>
    </ProjectReference>
    <ProjectReference Include="..\..\..\Common\Commands.ResourceManager.Common\Commands.ResourceManager.Common.csproj">
      <Project>{3819d8a7-c62c-4c47-8ddd-0332d9ce1252}</Project>
      <Name>Commands.ResourceManager.Common</Name>
    </ProjectReference>
  </ItemGroup>
  <Import Project="$(MSBuildToolsPath)\Microsoft.CSharp.targets" />
  <Import Project="..\..\..\..\packages\Microsoft.Bcl.Build.1.0.21\build\Microsoft.Bcl.Build.targets" Condition="Exists('..\..\..\..\packages\Microsoft.Bcl.Build.1.0.21\build\Microsoft.Bcl.Build.targets')" />
</Project><|MERGE_RESOLUTION|>--- conflicted
+++ resolved
@@ -165,13 +165,7 @@
     <Compile Include="Extensions\ResourceExtensions.cs" />
     <Compile Include="Extensions\JTokenExtensions.cs" />
     <Compile Include="Implementation\ResourceManagerCmdletBase.cs" />
-<<<<<<< HEAD
     <Compile Include="Implementation\SetAzureResourceLockCmdlet.cs" />
-=======
-    <Compile Include="Implementation\Lock\SetAzureResourceLockCmdlet.cs" />
-    <Compile Include="Implementation\Resource\TestAzureResourceCmdlet.cs" />
-    <Compile Include="Implementation\TestAzureResourceGroupCmdlet.cs" />
->>>>>>> 11ea787d
     <Compile Include="Json\CamelCasePropertyNamesWithOverridesContractResolver.cs" />
     <Compile Include="Json\JsonPreserveCaseDictionaryAttribute.cs" />
     <Compile Include="Json\TimeSpanConverter.cs" />
