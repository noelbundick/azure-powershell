--- conflicted
+++ resolved
@@ -263,18 +263,12 @@
                     ResourceType = ResourceType,
                     Subscription = string.IsNullOrEmpty(ResourceGroupName) ? null : DefaultProfile.DefaultContext.Subscription.Id.ToString()
                 },
-<<<<<<< HEAD
                 ExpandPrincipalGroups = ExpandPrincipalGroups.IsPresent,
-                IncludeClassicAdministrators = IncludeClassicAdministrators.IsPresent
-            };
-
-            WriteObject(PoliciesClient.FilterRoleAssignments(options, DefaultProfile.DefaultContext.Subscription.Id.ToString()), true);
-=======
+                IncludeClassicAdministrators = IncludeClassicAdministrators.IsPresent,
                 ExcludeAssignmentsForDeletedPrincipals = true
             };
 
-            WriteObject(PoliciesClient.FilterRoleAssignments(options), enumerateCollection: true);
->>>>>>> 6c61e03f
+            WriteObject(PoliciesClient.FilterRoleAssignments(options, DefaultProfile.DefaultContext.Subscription.Id.ToString()), enumerateCollection: true);
         }
     }
 }