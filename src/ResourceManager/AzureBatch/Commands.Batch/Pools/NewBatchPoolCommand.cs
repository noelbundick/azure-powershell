﻿// ----------------------------------------------------------------------------------
//
// Copyright Microsoft Corporation
// Licensed under the Apache License, Version 2.0 (the "License");
// you may not use this file except in compliance with the License.
// You may obtain a copy of the License at
// http://www.apache.org/licenses/LICENSE-2.0
// Unless required by applicable law or agreed to in writing, software
// distributed under the License is distributed on an "AS IS" BASIS,
// WITHOUT WARRANTIES OR CONDITIONS OF ANY KIND, either express or implied.
// See the License for the specific language governing permissions and
// limitations under the License.
// ----------------------------------------------------------------------------------

using Microsoft.Azure.Batch;
using Microsoft.Azure.Commands.Batch.Models;
using System;
using System.Collections;
using System.Management.Automation;
using Constants = Microsoft.Azure.Commands.Batch.Utils.Constants;

namespace Microsoft.Azure.Commands.Batch
{
    [Cmdlet(VerbsCommon.New, Constants.AzureBatchPool, DefaultParameterSetName = TargetDedicatedParameterSet)]
    public class NewBatchPoolCommand : BatchObjectModelCmdletBase
    {
        internal const string TargetDedicatedParameterSet = "TargetDedicated";
        internal const string AutoScaleParameterSet = "AutoScale";

        [Parameter(Position = 0, Mandatory = true, HelpMessage = "The id of the pool to create.")]
        [ValidateNotNullOrEmpty]
        public string Id { get; set; }

        [Parameter(Mandatory = true, HelpMessage = "The size of the virtual machines in the pool.")]
        [ValidateNotNullOrEmpty]
        public string VirtualMachineSize { get; set; }

        [Parameter]
        [ValidateNotNullOrEmpty]
        public string DisplayName { get; set; }

        [Parameter(ParameterSetName = TargetDedicatedParameterSet)]
        [ValidateNotNullOrEmpty]
        public TimeSpan? ResizeTimeout { get; set; }

        [Parameter(ParameterSetName = TargetDedicatedParameterSet)]
        [ValidateNotNullOrEmpty]
        public int? TargetDedicated { get; set; }

        [Parameter(ParameterSetName = AutoScaleParameterSet)]
        [ValidateNotNullOrEmpty]
        public TimeSpan? AutoScaleEvaluationInterval { get; set; }

        [Parameter(ParameterSetName = AutoScaleParameterSet)]
        [ValidateNotNullOrEmpty]
        public string AutoScaleFormula { get; set; }

        [Parameter]
        [ValidateNotNullOrEmpty]
        public int? MaxTasksPerComputeNode { get; set; }

        [Parameter]
        [ValidateNotNullOrEmpty]
        public PSTaskSchedulingPolicy TaskSchedulingPolicy { get; set; }

        [Parameter]
        [ValidateNotNullOrEmpty]
        public IDictionary Metadata { get; set; }

        [Parameter]
        public SwitchParameter InterComputeNodeCommunicationEnabled { get; set; }

        [Parameter]
        [ValidateNotNullOrEmpty]
        public PSStartTask StartTask { get; set; }

        [Parameter]
        [ValidateNotNullOrEmpty]
        public PSCertificateReference[] CertificateReferences { get; set; }

        [Parameter]
        [ValidateNotNullOrEmpty]
<<<<<<< HEAD
        public PSApplicationPackageReference[] ApplicationPackageReferences { get; set; }

=======
>>>>>>> b209d2a2
        public PSVirtualMachineConfiguration VirtualMachineConfiguration { get; set; }

        [Parameter]
        [ValidateNotNullOrEmpty]
        public PSCloudServiceConfiguration CloudServiceConfiguration { get; set; }

        public override void ExecuteCmdlet()
        {
            NewPoolParameters parameters = new NewPoolParameters(this.BatchContext, this.Id, this.AdditionalBehaviors)
            {
                VirtualMachineSize = this.VirtualMachineSize,
                DisplayName = this.DisplayName,
                ResizeTimeout = this.ResizeTimeout,
                TargetDedicated = this.TargetDedicated,
                AutoScaleEvaluationInterval = this.AutoScaleEvaluationInterval,
                AutoScaleFormula = this.AutoScaleFormula,
                MaxTasksPerComputeNode = this.MaxTasksPerComputeNode,
                TaskSchedulingPolicy = this.TaskSchedulingPolicy,
                Metadata = this.Metadata,
                InterComputeNodeCommunicationEnabled = this.InterComputeNodeCommunicationEnabled.IsPresent,
                StartTask = this.StartTask,
                CertificateReferences = this.CertificateReferences,
<<<<<<< HEAD
                ApplicationPackageReferences = this.ApplicationPackageReferences,
=======
>>>>>>> b209d2a2
                VirtualMachineConfiguration =  this.VirtualMachineConfiguration,
                CloudServiceConfiguration = this.CloudServiceConfiguration
            };

            BatchClient.CreatePool(parameters);
        }
    }
}<|MERGE_RESOLUTION|>--- conflicted
+++ resolved
@@ -80,11 +80,10 @@
 
         [Parameter]
         [ValidateNotNullOrEmpty]
-<<<<<<< HEAD
         public PSApplicationPackageReference[] ApplicationPackageReferences { get; set; }
 
-=======
->>>>>>> b209d2a2
+        [Parameter]
+        [ValidateNotNullOrEmpty]
         public PSVirtualMachineConfiguration VirtualMachineConfiguration { get; set; }
 
         [Parameter]
@@ -107,10 +106,7 @@
                 InterComputeNodeCommunicationEnabled = this.InterComputeNodeCommunicationEnabled.IsPresent,
                 StartTask = this.StartTask,
                 CertificateReferences = this.CertificateReferences,
-<<<<<<< HEAD
                 ApplicationPackageReferences = this.ApplicationPackageReferences,
-=======
->>>>>>> b209d2a2
                 VirtualMachineConfiguration =  this.VirtualMachineConfiguration,
                 CloudServiceConfiguration = this.CloudServiceConfiguration
             };
