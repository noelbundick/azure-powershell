﻿// ----------------------------------------------------------------------------------
//
// Copyright Microsoft Corporation
// Licensed under the Apache License, Version 2.0 (the "License");
// you may not use this file except in compliance with the License.
// You may obtain a copy of the License at
// http://www.apache.org/licenses/LICENSE-2.0
// Unless required by applicable law or agreed to in writing, software
// distributed under the License is distributed on an "AS IS" BASIS,
// WITHOUT WARRANTIES OR CONDITIONS OF ANY KIND, either express or implied.
// See the License for the specific language governing permissions and
// limitations under the License.
// ----------------------------------------------------------------------------------

using System.IO;
using System.Management.Automation;
using System.Reflection;
using System.Security;
using Microsoft.Azure.Common.Authentication.Models;
using Microsoft.Azure.Commands.Profile.Models;
using Microsoft.Azure.Commands.ResourceManager.Common;
using Microsoft.Azure.Common.Authentication;
using Microsoft.WindowsAzure.Commands.Common;
using System;
using Microsoft.Azure.Commands.Profile.Properties;

namespace Microsoft.Azure.Commands.Profile
{
    /// <summary>
    /// Cmdlet to log into an environment and download the subscriptions
    /// </summary>
    [Cmdlet("Add", "AzureRmAccount", DefaultParameterSetName = "User")]
    [Alias("Login-AzureRmAccount")]
    [OutputType(typeof(PSAzureProfile))]
    public class AddAzureRMAccountCommand : AzureRMCmdlet , IModuleAssemblyInitializer
    {
        [Parameter(Mandatory = false, HelpMessage = "Environment containing the account to log into")]
        [ValidateNotNullOrEmpty]
        public AzureEnvironment Environment { get; set; }

        [Parameter(ParameterSetName = "User", Mandatory = false, HelpMessage = "Optional credential")]
        [Parameter(ParameterSetName = "ServicePrincipal", Mandatory = true, HelpMessage = "Credential")]
        public PSCredential Credential { get; set; }

        [Parameter(ParameterSetName = "ServicePrincipalCertificate", Mandatory = true, HelpMessage = "Certificate Hash (Thumbprint)")]
        public string CertificateThumbprint { get; set; }

        [Parameter(ParameterSetName = "ServicePrincipalCertificate", Mandatory = true, HelpMessage = "SPN")]
        public string ApplicationId { get; set; }

        [Parameter(ParameterSetName = "ServicePrincipal", Mandatory = true)]
        [Parameter(ParameterSetName = "ServicePrincipalCertificate", Mandatory = true)]
        public SwitchParameter ServicePrincipal { get; set; }

        [Parameter(ParameterSetName = "User", Mandatory = false, HelpMessage = "Optional tenant name or ID")]
        [Parameter(ParameterSetName = "ServicePrincipal", Mandatory = true, HelpMessage = "TenantId name or ID")]
        [Parameter(ParameterSetName = "AccessToken", Mandatory = false, HelpMessage = "TenantId name or ID")]
<<<<<<< HEAD
        [Parameter(ParameterSetName = "ServicePrincipalCertificate", Mandatory = true, HelpMessage = "TenantId name or ID")]
        [ValidateNotNullOrEmpty]
        [Alias("Tenant")]
=======
        [Alias("Domain")]
        [ValidateNotNullOrEmpty]
>>>>>>> f87828c8
        public string TenantId { get; set; }

        [Parameter(ParameterSetName = "AccessToken", Mandatory = true, HelpMessage = "AccessToken")]
        [ValidateNotNullOrEmpty]
        public string AccessToken { get; set; }

        [Parameter(ParameterSetName = "AccessToken", Mandatory = true, HelpMessage = "Account Id for access token")]
        [ValidateNotNullOrEmpty]
        public string AccountId { get; set; }

        [Parameter(Mandatory = false, HelpMessage = "Subscription Id")]
        [ValidateNotNullOrEmpty]
        public string SubscriptionId { get; set; }

        [Parameter(Mandatory = false, HelpMessage = "Subscription name")]
        [ValidateNotNullOrEmpty]
        public string SubscriptionName { get; set; }

        protected override AzureContext DefaultContext
        {
            get
            {
                return null;
            }
        }

        protected override void BeginProcessing()
        {
            base.BeginProcessing();
            if (Environment == null)
            {
                Environment = AzureEnvironment.PublicEnvironments[EnvironmentName.AzureCloud];
            }
        }

        protected override void ProcessRecord()
        {
            if (!string.IsNullOrWhiteSpace(SubscriptionId) && 
                !string.IsNullOrWhiteSpace(SubscriptionName))
            {
                throw new PSInvalidOperationException(Resources.BothSubscriptionIdAndNameProvided);
            }

            Guid subscrptionIdGuid;
            if (!string.IsNullOrWhiteSpace(SubscriptionId) && 
                !Guid.TryParse(SubscriptionId, out subscrptionIdGuid))
            {
                throw new PSInvalidOperationException(Resources.InvalidSubscriptionId);
            }

            AzureAccount azureAccount = new AzureAccount();

            if (!string.IsNullOrEmpty(AccessToken))
            {
                if (string.IsNullOrWhiteSpace(AccountId) )
                {
                    throw new PSInvalidOperationException(Resources.AccountIdRequired);
                }

                azureAccount.Type = AzureAccount.AccountType.AccessToken;
                azureAccount.Id = AccountId;
                azureAccount.SetProperty(AzureAccount.Property.AccessToken, AccessToken);
            }
            else if (ServicePrincipal.IsPresent)
            {
                azureAccount.Type = AzureAccount.AccountType.ServicePrincipal;
            }
            else
            {
                azureAccount.Type = AzureAccount.AccountType.User;
            }

            if (!string.IsNullOrEmpty(CertificateThumbprint))
            {
                azureAccount.SetProperty(AzureAccount.Property.CertificateThumbprint, CertificateThumbprint);
            }

            SecureString password = null;
            if (Credential != null)
            {
                azureAccount.Id = Credential.UserName;
                password = Credential.Password;
            }

<<<<<<< HEAD
            if (!string.IsNullOrEmpty(ApplicationId))
            {
                azureAccount.Id = ApplicationId;
            }

=======
>>>>>>> f87828c8
            if (!string.IsNullOrEmpty(TenantId))
            {
                azureAccount.SetProperty(AzureAccount.Property.Tenants, new[] { TenantId });
            }

            if( AzureRmProfileProvider.Instance.Profile == null)
            {
                AzureRmProfileProvider.Instance.Profile = new AzureRMProfile();
            }

            var profileClient = new RMProfileClient(AzureRmProfileProvider.Instance.Profile);
            
            WriteObject((PSAzureProfile)profileClient.Login(azureAccount, Environment, TenantId, SubscriptionId, 
                SubscriptionName, password));
        }

        /// <summary>
        /// Load global aliases for ARM
        /// </summary>
        public void OnImport()
        {
            try
            {
                System.Management.Automation.PowerShell invoker = null;
                invoker = System.Management.Automation.PowerShell.Create(RunspaceMode.CurrentRunspace);
                invoker.AddScript(File.ReadAllText(FileUtilities.GetContentFilePath(
                    Path.GetDirectoryName(Assembly.GetExecutingAssembly().Location),
                    "AzureRmProfileStartup.ps1")));
                invoker.Invoke();
            }
            catch
            {
                // This will throw exception for tests, ignore.
            }
        }

    }
}<|MERGE_RESOLUTION|>--- conflicted
+++ resolved
@@ -34,42 +34,42 @@
     [OutputType(typeof(PSAzureProfile))]
     public class AddAzureRMAccountCommand : AzureRMCmdlet , IModuleAssemblyInitializer
     {
+        private const string UserParameterSet = "User";
+        private const string ServicePrincipalParameterSet = "ServicePrincipal";
+        private const string ServicePrincipalCertificateParameterSet = "ServicePrincipalCertificate";
+        private const string AccessTokenParameterSet = "AccessToken";
+
         [Parameter(Mandatory = false, HelpMessage = "Environment containing the account to log into")]
         [ValidateNotNullOrEmpty]
         public AzureEnvironment Environment { get; set; }
 
-        [Parameter(ParameterSetName = "User", Mandatory = false, HelpMessage = "Optional credential")]
-        [Parameter(ParameterSetName = "ServicePrincipal", Mandatory = true, HelpMessage = "Credential")]
+        [Parameter(ParameterSetName = UserParameterSet, Mandatory = false, HelpMessage = "Optional credential")]
+        [Parameter(ParameterSetName = ServicePrincipalParameterSet, Mandatory = true, HelpMessage = "Credential")]
         public PSCredential Credential { get; set; }
 
-        [Parameter(ParameterSetName = "ServicePrincipalCertificate", Mandatory = true, HelpMessage = "Certificate Hash (Thumbprint)")]
+        [Parameter(ParameterSetName = ServicePrincipalCertificateParameterSet, Mandatory = true, HelpMessage = "Certificate Hash (Thumbprint)")]
         public string CertificateThumbprint { get; set; }
 
-        [Parameter(ParameterSetName = "ServicePrincipalCertificate", Mandatory = true, HelpMessage = "SPN")]
+        [Parameter(ParameterSetName = ServicePrincipalCertificateParameterSet, Mandatory = true, HelpMessage = "SPN")]
         public string ApplicationId { get; set; }
 
-        [Parameter(ParameterSetName = "ServicePrincipal", Mandatory = true)]
-        [Parameter(ParameterSetName = "ServicePrincipalCertificate", Mandatory = true)]
+        [Parameter(ParameterSetName = ServicePrincipalParameterSet, Mandatory = true)]
+        [Parameter(ParameterSetName = ServicePrincipalCertificateParameterSet, Mandatory = true)]
         public SwitchParameter ServicePrincipal { get; set; }
 
-        [Parameter(ParameterSetName = "User", Mandatory = false, HelpMessage = "Optional tenant name or ID")]
-        [Parameter(ParameterSetName = "ServicePrincipal", Mandatory = true, HelpMessage = "TenantId name or ID")]
-        [Parameter(ParameterSetName = "AccessToken", Mandatory = false, HelpMessage = "TenantId name or ID")]
-<<<<<<< HEAD
-        [Parameter(ParameterSetName = "ServicePrincipalCertificate", Mandatory = true, HelpMessage = "TenantId name or ID")]
-        [ValidateNotNullOrEmpty]
-        [Alias("Tenant")]
-=======
+        [Parameter(ParameterSetName = UserParameterSet, Mandatory = false, HelpMessage = "Optional tenant name or ID")]
+        [Parameter(ParameterSetName = ServicePrincipalParameterSet, Mandatory = true, HelpMessage = "TenantId name or ID")]
+        [Parameter(ParameterSetName = AccessTokenParameterSet, Mandatory = false, HelpMessage = "TenantId name or ID")]
+        [Parameter(ParameterSetName = ServicePrincipalCertificateParameterSet, Mandatory = true, HelpMessage = "TenantId name or ID")]
         [Alias("Domain")]
         [ValidateNotNullOrEmpty]
->>>>>>> f87828c8
         public string TenantId { get; set; }
 
-        [Parameter(ParameterSetName = "AccessToken", Mandatory = true, HelpMessage = "AccessToken")]
+        [Parameter(ParameterSetName = AccessTokenParameterSet, Mandatory = true, HelpMessage = "AccessToken")]
         [ValidateNotNullOrEmpty]
         public string AccessToken { get; set; }
 
-        [Parameter(ParameterSetName = "AccessToken", Mandatory = true, HelpMessage = "Account Id for access token")]
+        [Parameter(ParameterSetName = AccessTokenParameterSet, Mandatory = true, HelpMessage = "Account Id for access token")]
         [ValidateNotNullOrEmpty]
         public string AccountId { get; set; }
 
@@ -147,14 +147,11 @@
                 password = Credential.Password;
             }
 
-<<<<<<< HEAD
             if (!string.IsNullOrEmpty(ApplicationId))
             {
                 azureAccount.Id = ApplicationId;
             }
 
-=======
->>>>>>> f87828c8
             if (!string.IsNullOrEmpty(TenantId))
             {
                 azureAccount.SetProperty(AzureAccount.Property.Tenants, new[] { TenantId });
