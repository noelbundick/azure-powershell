--- conflicted
+++ resolved
@@ -12,10 +12,6 @@
         Day,
         Hour,
         Week,
-<<<<<<< HEAD
-        Month
-=======
         Month,
->>>>>>> c74ccb1e
     }
 }