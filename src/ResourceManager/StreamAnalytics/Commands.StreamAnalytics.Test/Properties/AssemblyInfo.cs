--- conflicted
+++ resolved
@@ -33,11 +33,6 @@
 // You can specify all the values or you can default the Build and Revision Numbers 
 // by using the '*' as shown below:
 
-<<<<<<< HEAD
-[assembly: AssemblyVersion("1.0.10")]
-[assembly: AssemblyFileVersion("1.0.10")]
-=======
 [assembly: AssemblyVersion("1.0.11")]
 [assembly: AssemblyFileVersion("1.0.11")]
->>>>>>> 52f6b560
 [assembly: CollectionBehavior(DisableTestParallelization = true)]