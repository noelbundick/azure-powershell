--- conflicted
+++ resolved
@@ -164,18 +164,11 @@
     <Compile Include="Images\GetAzureVMImageOfferCommand.cs" />
     <Compile Include="Images\GetAzureVMImageCommand.cs" />
     <Compile Include="Images\VirtualMachineImageBaseCmdlet.cs" />
-<<<<<<< HEAD
-=======
-    <Compile Include="Models\PSAdditionalUnattendContent.cs" />
-    <Compile Include="Models\PSSshPublicKey.cs" />
-    <Compile Include="Models\PSVaultCertificate.cs" />
-    <Compile Include="Models\PSVaultSecretGroup.cs" />
     <Compile Include="Models\PSOperationContext.cs" />
     <Compile Include="Models\PSVirtualMachineExtensionImageDetails.cs" />
     <Compile Include="Models\PSVirtualMachineExtensionImage.cs" />
     <Compile Include="Models\PSVirtualMachineImageDetails.cs" />
     <Compile Include="Models\PSVirtualMachineImage.cs" />
->>>>>>> 638cca18
     <Compile Include="Models\PSVirtualMachineExtension.cs" />
     <Compile Include="Models\PSAvailabilitySet.cs" />
     <Compile Include="Models\PSVirtualMachineInstanceView.cs" />
