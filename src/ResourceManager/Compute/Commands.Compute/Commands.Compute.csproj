--- conflicted
+++ resolved
@@ -164,11 +164,7 @@
     <Compile Include="Extension\GetAzureVMExtensionCommand.cs" />
     <Compile Include="Images\GetAzureVMImageCommand.cs" />
     <Compile Include="Models\HashTableExtensions.cs" />
-<<<<<<< HEAD
     <Compile Include="Models\PSOperation.cs" />
-    <Compile Include="Models\PSStorageAccount.cs" />
-=======
->>>>>>> 3d88c8c0
     <Compile Include="Extension\VMAccess\GetAzureVMAccessExtension.cs" />
     <Compile Include="Extension\VMAccess\RemoveAzureVMAccessExtension.cs" />
     <Compile Include="Extension\VMAccess\SetAzureVMAccessExtension.cs" />
