--- conflicted
+++ resolved
@@ -32,15 +32,12 @@
         {
             get { return JsonConvert.SerializeObject(OsVolumeEncryptionSettings, Formatting.Indented); }
         }
-<<<<<<< HEAD
-        public bool DataVolumesEncrypted { get; set; }
-=======
+		
         [JsonIgnore]
         public string DataVolumeEncryptionSettingsText
         {
             get { return JsonConvert.SerializeObject(DataVolumeEncryptionSettings, Formatting.Indented); }
         }
         public EncryptionStatus DataVolumesEncrypted { get; set; }
->>>>>>> b0ee96e9
     }
 }